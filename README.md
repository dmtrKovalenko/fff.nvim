--- conflicted
+++ resolved
@@ -229,7 +229,6 @@
 - `:FFFDebug [on|off|toggle]` - Toggle debug scores display
 - `:FFFOpenLog` - Open the FFF log file in a new tab
 
-<<<<<<< HEAD
 #### Buffer Picker
 
 The buffer picker (`:FFFBuffers`) provides a fast way to switch between open buffers, similar to fzf.vim's `:Buffers` command.
@@ -272,8 +271,6 @@
   select = '<CR>',                         -- Single binding still works
 }
 ```
-=======
->>>>>>> e3f788f8
 
 #### Multiline Paste Support
 
