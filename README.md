<p align="center">
  <h2 align="center">FFF.nvim</h2>
</p>

<p align="center">
	Finally a smart fuzzy file picker for neovim.
</p>

<p align="center" style="text-decoration: none; border: none;">
	<a href="https://github.com/dmtrKovalenko/fff.nvim/stargazers" style="text-decoration: none">
		<img alt="Stars" src="https://img.shields.io/github/stars/dmtrKovalenko/fff.nvim?style=for-the-badge&logo=starship&color=C9CBFF&logoColor=D9E0EE&labelColor=302D41"></a>
	<a href="https://github.com/dmtrKovalenko/fff.nvim/issues" style="text-decoration: none">
		<img alt="Issues" src="https://img.shields.io/github/issues/dmtrKovalenko/fff.nvim?style=for-the-badge&logo=bilibili&color=F5E0DC&logoColor=D9E0EE&labelColor=302D41"></a>
	<a href="https://github.com/dmtrKovalenko/fff.nvim/contributors" style="text-decoration: none">
		<img alt="Contributors" src="https://img.shields.io/github/contributors/dmtrKovalenko/fff.nvim?color=%23DDB6F2&label=CONTRIBUTORS&logo=git&style=for-the-badge&logoColor=D9E0EE&labelColor=302D41"/></a>
</p>

**FFF** stands for ~freakin fast fuzzy file finder~ (pick 3) and it is an opinionated fuzzy file picker for neovim. Just for files, but we'll try to solve file picking completely.

It comes with a dedicated rust backend runtime that keep tracks of the file index, your file access and modifications, git status, and provides a comprehensive typo-resistant fuzzy search experience.

## Features

- Works out of the box with no additional configuration
- [Typo resistant fuzzy search](https://github.com/saghen/frizbee)
- Git status integration allowing to take advantage of last modified times within a worktree
- Separate file index maintained by a dedicated backend allows <10 milliseconds search time for 50k files codebase
- Display images in previews (for now requires snacks.nvim)
- Smart in a plenty of different ways hopefully helpful for your workflow

## Installation

> [!NOTE]
<<<<<<< HEAD
> Although we'll try to make sure to keep 100% backward compatibiility, by using you should understand that silly bugs and breaking changes may happen.
=======
> Although we'll try to make sure to keep 100% backward compatibility, by using you should understand that silly bugs and breaking changes may happen.
>>>>>>> afedc064
> And also we hope for your contributions and feedback to make this plugin ideal for everyone.

### Prerequisites

FFF.nvim requires:

- Neovim 0.10.0+
- Rust toolchain (requires nightly for building the native backend)

### Package Managers

#### lazy.nvim

```lua
{
  "dmtrKovalenko/fff.nvim",
  build = "cargo build --release",
  -- or if you are using nixos
  -- build = "nix run .#release",
  opts = {
    -- pass here all the options
  },
  keys = {
    {
      "ff", -- try it if you didn't it is a banger keybinding for a picker
      function()
        require("fff").find_files() -- or find_in_git_root() if you only want git files
      end,
      desc = "Open file picker",
    },
  },
}
```

### Configuration

FFF.nvim comes with sensible defaults. Here's the complete configuration with all available options:

```lua
require('fff').setup({
<<<<<<< HEAD
  prompt = '🪿 ',                                     -- Input prompt symbol
  title = 'FFF Files',                                -- Window title
  max_results = 100,                                  -- Maximum search results to display
  max_threads = 4,                                    -- Maximum threads for fuzzy search

  -- Preview configuration
  preview = {
    enabled = true,
    max_lines = 5000,                                 -- Maximum lines to show in preview
    max_size = 10 * 1024 * 1024,                      -- 10MB max file size for preview
    imagemagick_info_format_str = '%m: %wx%h, %[colorspace], %q-bit',
    line_numbers = false,                             -- Show line numbers in preview
    wrap_lines = false,                               -- Wrap long lines
    show_file_info = true,                            -- Show file information
    binary_file_threshold = 1024,                     -- Files larger than this are treated as binary
    filetypes = {
      svg = { wrap_lines = true },
      markdown = { wrap_lines = true },
      text = { wrap_lines = true },
      log = { tail_lines = 100 },                     -- Show last 100 lines for logs
    },
  },

  -- Layout configuration - supports functions for dynamic sizing
  layout = {
    height = 0.8,                                     -- Window height as fraction of screen (or function)
    width = 0.8,                                      -- Window width as fraction of screen (or function)
    prompt_position = 'bottom',                       -- 'top' or 'bottom' (or function)
    preview_position = 'right',                       -- 'left', 'right', 'top', 'bottom' (or function)
    preview_size = 0.4,                               -- Preview size as fraction (or function)
  },

  -- Key mappings
=======
  -- Core settings
  base_path = vim.fn.getcwd(),           -- Base directory for file indexing
  max_results = 100,                     -- Maximum search results to display
  max_threads = 4,                       -- Maximum threads for fuzzy search
  prompt = '🪿 ',                        -- Input prompt symbol
  title = 'FFF Files',                   -- Window title
  ui_enabled = true,                     -- Enable UI (default: true)

  -- Window dimensions
  width = 0.8,                           -- Window width as fraction of screen
  height = 0.8,                          -- Window height as fraction of screen

  -- Preview configuration
  preview = {
    enabled = true,                                                    -- Enable preview pane
    width = 0.5,                                                       -- Preview width as fraction of window
    max_lines = 5000,                                                  -- Maximum lines to load
    max_size = 10 * 1024 * 1024,                                       -- Maximum file size (10MB)
    imagemagick_info_format_str = '%m: %wx%h, %[colorspace], %q-bit',  -- ImageMagick info format
    line_numbers = false,                                              -- Show line numbers in preview
    wrap_lines = false,                                                -- Wrap long lines
    show_file_info = true,                                             -- Show file info header
    binary_file_threshold = 1024,                                      -- Bytes to check for binary detection
    filetypes = {                                                      -- Per-filetype settings
      svg = { wrap_lines = true },
      markdown = { wrap_lines = true },
      text = { wrap_lines = true },
      log = { tail_lines = 100 },
    },
  },

  -- Layout configuration (alternative to width/height)
  layout = {
    prompt_position = 'top',              -- Position of prompt ('top' or 'bottom')
    preview_position = 'right',           -- Position of preview ('right' or 'left')
    preview_width = 0.4,                  -- Width of preview pane
    height = 0.8,                         -- Window height
    width = 0.8,                          -- Window width
  },

  -- Keymaps
>>>>>>> afedc064
  keymaps = {
    close = '<Esc>',
    select = '<CR>',
    select_split = '<C-s>',
    select_vsplit = '<C-v>',
    select_tab = '<C-t>',
    move_up = { '<Up>', '<C-p>' },        -- Multiple bindings supported
    move_down = { '<Down>', '<C-n>' },
    preview_scroll_up = '<C-u>',
    preview_scroll_down = '<C-d>',
    toggle_debug = '<F2>',                -- Toggle debug scores display
  },

  -- Highlight groups
  hl = {
    border = 'FloatBorder',
    normal = 'Normal',
    cursor = 'CursorLine',
    matched = 'IncSearch',
    title = 'Title',
    prompt = 'Question',
    active_file = 'Visual',
    frecency = 'Number',
    debug = 'Comment',
  },

<<<<<<< HEAD
  -- Frecency scoring
  frecency = {
    enabled = true,
    db_path = vim.fn.stdpath('cache') .. '/fff_nvim',
=======
  -- Frecency tracking (track file access patterns)
  frecency = {
    enabled = true,                                     -- Enable frecency tracking
    db_path = vim.fn.stdpath('cache') .. '/fff_nvim',   -- Database location
  },

  -- Logging configuration
  logging = {
    enabled = true,                                   -- Enable logging
    log_file = vim.fn.stdpath('log') .. '/fff.log',   -- Log file location
    log_level = 'info',                               -- Log level (debug, info, warn, error)
  },

  -- UI appearance
  ui = {
    wrap_paths = true,                    -- Wrap long file paths in list
    wrap_indent = 2,                      -- Indentation for wrapped paths
    max_path_width = 80,                  -- Maximum path width before wrapping
  },

  -- Image preview (requires terminal with image support)
  image_preview = {
    enabled = true,                       -- Enable image previews
    max_width = 80,                       -- Maximum image width in columns
    max_height = 24,                      -- Maximum image height in lines
  },

  -- Icons
  icons = {
    enabled = true,                       -- Enable file icons
>>>>>>> afedc064
  },

  -- Debug options
  debug = {
<<<<<<< HEAD
    enabled = false,
    show_scores = false,  -- Toggle with F2 or :FFFDebug
=======
    enabled = false,                      -- Enable debug mode
    show_scores = false,                  -- Show scoring information (toggle with F2)
>>>>>>> afedc064
  },

  -- Logging configuration
  logging = {
    enabled = true,
    log_file = vim.fn.stdpath('log') .. '/fff.log',
    log_level = 'info',
  },

  -- UI configuration
  ui = {
    wrap_paths = true,
    wrap_indent = 2,
    max_path_width = 80,
  },

  -- Image preview settings
  image_preview = {
    enabled = true,
    max_width = 80,
    max_height = 24,
  },

  -- Icon display
  icons = {
    enabled = true,
  },
})
```

### Key Features

#### Available Methods

```lua
<<<<<<< HEAD
require('fff').find_files()                        -- Find files in current directory
require('fff').find_in_git_root()                  -- Find files in the current git repository
require('fff').scan_files()                        -- Trigger rescan of files in the current directory
require('fff').refresh_git_status()                -- Refresh git status for the active file lock
require('fff').find_files_in_dir(path)             -- Find files in a specific directory
require('fff').change_indexing_directory(new_path) -- Change the base directory for the file picker
=======
require('fff').find_files()                         -- Find files in current directory
require('fff').find_in_git_root()                   -- Find files in the current git repository
require('fff').scan_files()                         -- Trigger rescan of files in the current directory
require('fff').refresh_git_status()                 -- Refresh git status for the active file lock
require('fff').find_files_in_dir(path)              -- Find files in a specific directory
require('fff').change_indexing_directory(new_path)  -- Change the base directory for the file picker
>>>>>>> afedc064
```

#### Commands

FFF.nvim provides several commands for interacting with the file picker:

- `:FFFFind [path|query]` - Open file picker. Optional: provide directory path or search query
- `:FFFScan` - Manually trigger a rescan of files in the current directory
- `:FFFRefreshGit` - Manually refresh git status for all files
- `:FFFClearCache [all|frecency|files]` - Clear various caches
- `:FFFHealth` - Check FFF health status and dependencies
- `:FFFDebug [on|off|toggle]` - Toggle debug scores display
- `:FFFOpenLog` - Open the FFF log file in a new tab

#### Multiple Key Bindings

You can assign multiple key combinations to the same action:

```lua
keymaps = {
<<<<<<< HEAD
  move_up = { '<Up>', '<C-p>', '<C-k>' },          -- Three ways to move up
  close = { '<Esc>', '<C-c>' },                    -- Two ways to close
  select = '<CR>',                                 -- Single binding still works
=======
  move_up = { '<Up>', '<C-p>', '<C-k>' },  -- Three ways to move up
  close = { '<Esc>', '<C-c>' },            -- Two ways to close
  select = '<CR>',                         -- Single binding still works
>>>>>>> afedc064
}
```

#### Multiline Paste Support

The input field automatically handles multiline clipboard content by joining all lines into a single search query. This is particularly useful when copying file paths from terminal output.

#### Debug Mode

Toggle scoring information display:

- Press `F2` while in the picker
- Use `:FFFDebug` command
- Enable by default with `debug.show_scores = true`

### Troubleshooting

#### Health Check

Run `:FFFHealth` to check the status of FFF.nvim and its dependencies. This will verify:

- File picker initialization status
- Optional dependencies (git, image preview tools)
- Database connectivity

#### Viewing Logs

If you encounter issues, check the log file:

```vim
:FFFOpenLog
```

Or manually open the log file at `~/.local/state/nvim/log/fff.log` (default location).

#### Common Issues

**File picker not initializing:**

- Ensure the Rust backend is compiled: `cargo build --release` in the plugin directory
- Check that your Neovim version is 0.10.0 or higher

**Image previews not working:**

- Verify your terminal supports images (kitty, iTerm2, WezTerm, etc.)
- For terminals without native image support, install one of: `chafa`, `viu`, or `img2txt`
- If using snacks.nvim, ensure it's properly configured

**Performance issues:**

- Adjust `max_threads` in configuration based on your system
- Reduce `preview.max_lines` and `preview.max_size` for large files
- Clear cache if it becomes too large: `:FFFClearCache all`

**Files not being indexed:**

- Run `:FFFScan` to manually trigger a file scan
- Check that the `base_path` is correctly set
- Verify you have read permissions for the directory

#### Debug Mode

Enable debug mode to see scoring information and troubleshoot search results:

- Press `F2` while in the picker
- Run `:FFFDebug on` to enable permanently
- Set `debug.show_scores = true` in configuration<|MERGE_RESOLUTION|>--- conflicted
+++ resolved
@@ -31,11 +31,7 @@
 ## Installation
 
 > [!NOTE]
-<<<<<<< HEAD
-> Although we'll try to make sure to keep 100% backward compatibiility, by using you should understand that silly bugs and breaking changes may happen.
-=======
 > Although we'll try to make sure to keep 100% backward compatibility, by using you should understand that silly bugs and breaking changes may happen.
->>>>>>> afedc064
 > And also we hope for your contributions and feedback to make this plugin ideal for everyone.
 
 ### Prerequisites
@@ -76,41 +72,6 @@
 
 ```lua
 require('fff').setup({
-<<<<<<< HEAD
-  prompt = '🪿 ',                                     -- Input prompt symbol
-  title = 'FFF Files',                                -- Window title
-  max_results = 100,                                  -- Maximum search results to display
-  max_threads = 4,                                    -- Maximum threads for fuzzy search
-
-  -- Preview configuration
-  preview = {
-    enabled = true,
-    max_lines = 5000,                                 -- Maximum lines to show in preview
-    max_size = 10 * 1024 * 1024,                      -- 10MB max file size for preview
-    imagemagick_info_format_str = '%m: %wx%h, %[colorspace], %q-bit',
-    line_numbers = false,                             -- Show line numbers in preview
-    wrap_lines = false,                               -- Wrap long lines
-    show_file_info = true,                            -- Show file information
-    binary_file_threshold = 1024,                     -- Files larger than this are treated as binary
-    filetypes = {
-      svg = { wrap_lines = true },
-      markdown = { wrap_lines = true },
-      text = { wrap_lines = true },
-      log = { tail_lines = 100 },                     -- Show last 100 lines for logs
-    },
-  },
-
-  -- Layout configuration - supports functions for dynamic sizing
-  layout = {
-    height = 0.8,                                     -- Window height as fraction of screen (or function)
-    width = 0.8,                                      -- Window width as fraction of screen (or function)
-    prompt_position = 'bottom',                       -- 'top' or 'bottom' (or function)
-    preview_position = 'right',                       -- 'left', 'right', 'top', 'bottom' (or function)
-    preview_size = 0.4,                               -- Preview size as fraction (or function)
-  },
-
-  -- Key mappings
-=======
   -- Core settings
   base_path = vim.fn.getcwd(),           -- Base directory for file indexing
   max_results = 100,                     -- Maximum search results to display
@@ -152,7 +113,6 @@
   },
 
   -- Keymaps
->>>>>>> afedc064
   keymaps = {
     close = '<Esc>',
     select = '<CR>',
@@ -179,12 +139,6 @@
     debug = 'Comment',
   },
 
-<<<<<<< HEAD
-  -- Frecency scoring
-  frecency = {
-    enabled = true,
-    db_path = vim.fn.stdpath('cache') .. '/fff_nvim',
-=======
   -- Frecency tracking (track file access patterns)
   frecency = {
     enabled = true,                                     -- Enable frecency tracking
@@ -215,44 +169,12 @@
   -- Icons
   icons = {
     enabled = true,                       -- Enable file icons
->>>>>>> afedc064
   },
 
   -- Debug options
   debug = {
-<<<<<<< HEAD
-    enabled = false,
-    show_scores = false,  -- Toggle with F2 or :FFFDebug
-=======
     enabled = false,                      -- Enable debug mode
     show_scores = false,                  -- Show scoring information (toggle with F2)
->>>>>>> afedc064
-  },
-
-  -- Logging configuration
-  logging = {
-    enabled = true,
-    log_file = vim.fn.stdpath('log') .. '/fff.log',
-    log_level = 'info',
-  },
-
-  -- UI configuration
-  ui = {
-    wrap_paths = true,
-    wrap_indent = 2,
-    max_path_width = 80,
-  },
-
-  -- Image preview settings
-  image_preview = {
-    enabled = true,
-    max_width = 80,
-    max_height = 24,
-  },
-
-  -- Icon display
-  icons = {
-    enabled = true,
   },
 })
 ```
@@ -262,21 +184,12 @@
 #### Available Methods
 
 ```lua
-<<<<<<< HEAD
-require('fff').find_files()                        -- Find files in current directory
-require('fff').find_in_git_root()                  -- Find files in the current git repository
-require('fff').scan_files()                        -- Trigger rescan of files in the current directory
-require('fff').refresh_git_status()                -- Refresh git status for the active file lock
-require('fff').find_files_in_dir(path)             -- Find files in a specific directory
-require('fff').change_indexing_directory(new_path) -- Change the base directory for the file picker
-=======
 require('fff').find_files()                         -- Find files in current directory
 require('fff').find_in_git_root()                   -- Find files in the current git repository
 require('fff').scan_files()                         -- Trigger rescan of files in the current directory
 require('fff').refresh_git_status()                 -- Refresh git status for the active file lock
 require('fff').find_files_in_dir(path)              -- Find files in a specific directory
 require('fff').change_indexing_directory(new_path)  -- Change the base directory for the file picker
->>>>>>> afedc064
 ```
 
 #### Commands
@@ -297,15 +210,9 @@
 
 ```lua
 keymaps = {
-<<<<<<< HEAD
-  move_up = { '<Up>', '<C-p>', '<C-k>' },          -- Three ways to move up
-  close = { '<Esc>', '<C-c>' },                    -- Two ways to close
-  select = '<CR>',                                 -- Single binding still works
-=======
   move_up = { '<Up>', '<C-p>', '<C-k>' },  -- Three ways to move up
   close = { '<Esc>', '<C-c>' },            -- Two ways to close
   select = '<CR>',                         -- Single binding still works
->>>>>>> afedc064
 }
 ```
 
