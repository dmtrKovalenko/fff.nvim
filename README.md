<p align="center">
  <h2 align="center">FFF.nvim</h2>
</p>

<p align="center">
	Finally a smart fuzzy file picker for neovim.
</p>

<p align="center" style="text-decoration: none; border: none;">
	<a href="https://github.com/dmtrKovalenko/fff.nvim/stargazers" style="text-decoration: none">
		<img alt="Stars" src="https://img.shields.io/github/stars/dmtrKovalenko/fff.nvim?style=for-the-badge&logo=starship&color=C9CBFF&logoColor=D9E0EE&labelColor=302D41"></a>
	<a href="https://github.com/dmtrKovalenko/fff.nvim/issues" style="text-decoration: none">
		<img alt="Issues" src="https://img.shields.io/github/issues/dmtrKovalenko/fff.nvim?style=for-the-badge&logo=bilibili&color=F5E0DC&logoColor=D9E0EE&labelColor=302D41"></a>
	<a href="https://github.com/dmtrKovalenko/fff.nvim/contributors" style="text-decoration: none">
		<img alt="Contributors" src="https://img.shields.io/github/contributors/dmtrKovalenko/fff.nvim?color=%23DDB6F2&label=CONTRIBUTORS&logo=git&style=for-the-badge&logoColor=D9E0EE&labelColor=302D41"/></a>
</p>

**FFF** stands for ~freakin fast fuzzy file finder~ (pick 3) and it is an opinionated fuzzy file picker for neovim. Just for files, but we'll try to solve file picking completely.

It comes with a dedicated rust backend runtime that keep tracks of the file index, your file access and modifications, git status, and provides a comprehensive typo-resistant fuzzy search experience.

## Features

- Works out of the box with no additional configuration
- [Typo resistant fuzzy search](https://github.com/saghen/frizbee)
- Git status integration allowing to take advantage of last modified times within a worktree
- Separate file index maintained by a dedicated backend allows <10 milliseconds search time for 50k files codebase
- Display images in previews (for now requires snacks.nvim)
- Smart in a plenty of different ways hopefully helpful for your workflow
- This plugin initializes itself lazily by default

## Installation

> [!NOTE]
> Although we'll try to make sure to keep 100% backward compatibility, by using you should understand that silly bugs and breaking changes may happen.
> And also we hope for your contributions and feedback to make this plugin ideal for everyone.

### Prerequisites

FFF.nvim requires:

- Neovim 0.10.0+
- [Rustup](https://rustup.rs/) (we require nightly for building the native backend rustup will handle toolchain automatically)

### Installation

#### lazy.nvim

```lua
{
  'dmtrKovalenko/fff.nvim',
  build = 'cargo build --release',
  -- or if you are using nixos
  -- build = "nix run .#release",
  opts = { -- (optional)
    debug = {
      enabled = true,     -- we expect your collaboration at least during the beta
      show_scores = true, -- to help us optimize the scoring system, feel free to share your scores!
    },
  },
  -- No need to lazy-load with lazy.nvim.
  -- This plugin initializes itself lazily.
  lazy = false,
  keys = {
    {
      "ff", -- try it if you didn't it is a banger keybinding for a picker
      function()
<<<<<<< HEAD
	require('fff').find_files()
      end,
      desc = 'FFFind files',
=======
	require('fff.main').find_files()
      end,
      desc = 'Find files',
>>>>>>> 601b150e
    }
  }
}
```

You can also avoid calling `setup` and simply set `vim.g.fff` instead.

> [!Important]
> While we are in beta it is required build native backend manually by running `cargo build --release` in the plugin directory.

```lua
vim.pack.add({ 'https://github.com/dmtrKovalenko/fff.nvim' })

-- the plugin will automatically lazy load
vim.g.fff = {
  lazy_sync = true, -- start syncing only when the picker is open
  debug ={
    enabled = true,
    show_scores = true,
  }
}

vim.keymap.set('n', 'ff', function()
   require('fff').find_files()
end, { desc = 'FFFind files' })
```

### Configuration

FFF.nvim comes with sensible defaults. Here's the complete configuration with all available options:

```lua
require('fff').setup({
    base_path = vim.fn.getcwd(),
    prompt = '🪿 ',
    title = 'FFFiles',
    max_results = 100,
    max_threads = 4,
    lazy_sync = true, -- set to false if you want file indexing to start on open
    layout = {
      height = 0.8,
      width = 0.8,
      prompt_position = 'bottom', -- or 'top'
      preview_position = 'right', -- or 'left', 'right', 'top', 'bottom'
      preview_size = 0.5,
    },
    preview = {
      enabled = true,
      max_size = 10 * 1024 * 1024, -- Do not try to read files larger than 10MB
      chunk_size = 8192, -- Bytes per chunk for dynamic loading (8kb - fits ~100-200 lines)
      binary_file_threshold = 1024, -- amount of bytes to scan for binary content (set 0 to disable)
      imagemagick_info_format_str = '%m: %wx%h, %[colorspace], %q-bit',
      line_numbers = false,
      wrap_lines = false,
      show_file_info = true,
      filetypes = {
        svg = { wrap_lines = true },
        markdown = { wrap_lines = true },
        text = { wrap_lines = true },
      },
    },
    keymaps = {
      close = '<Esc>',
      select = '<CR>',
      select_split = '<C-s>',
      select_vsplit = '<C-v>',
      select_tab = '<C-t>',
      move_up = { '<Up>', '<C-p>' },
      move_down = { '<Down>', '<C-n>' },
      preview_scroll_up = '<C-u>',
      preview_scroll_down = '<C-d>',
      toggle_debug = '<F2>',
    },
    hl = {
      border = 'FloatBorder',
      normal = 'Normal',
      cursor = 'CursorLine',
      matched = 'IncSearch',
      title = 'Title',
      prompt = 'Question',
      active_file = 'Visual',
      frecency = 'Number',
      debug = 'Comment',
    },
    frecency = {
      enabled = true,
      db_path = vim.fn.stdpath('cache') .. '/fff_nvim',
    },
    debug = {
      enabled = false, -- Set to true to show scores in the UI
      show_scores = false,
    },
    logging = {
      enabled = true,
      log_file = vim.fn.stdpath('log') .. '/fff.log',
      log_level = 'info',
    }
})
```

### Key Features

#### Available Methods

```lua
require('fff').find_files()                         -- Find files in current directory
require('fff').find_in_git_root()                   -- Find files in the current git repository
require('fff').scan_files()                         -- Trigger rescan of files in the current directory
require('fff').refresh_git_status()                 -- Refresh git status for the active file lock
require('fff').find_files_in_dir(path)              -- Find files in a specific directory
require('fff').change_indexing_directory(new_path)  -- Change the base directory for the file picker
```

#### Commands

FFF.nvim provides several commands for interacting with the file picker:

- `:FFFFind [path|query]` - Open file picker. Optional: provide directory path or search query
- `:FFFScan` - Manually trigger a rescan of files in the current directory
- `:FFFRefreshGit` - Manually refresh git status for all files
- `:FFFClearCache [all|frecency|files]` - Clear various caches
- `:FFFHealth` - Check FFF health status and dependencies
- `:FFFDebug [on|off|toggle]` - Toggle debug scores display
- `:FFFOpenLog` - Open the FFF log file in a new tab

#### Multiple Key Bindings

You can assign multiple key combinations to the same action:

```lua
keymaps = {
  move_up = { '<Up>', '<C-p>', '<C-k>' },  -- Three ways to move up
  close = { '<Esc>', '<C-c>' },            -- Two ways to close
  select = '<CR>',                         -- Single binding still works
}
```

#### Multiline Paste Support

The input field automatically handles multiline clipboard content by joining all lines into a single search query. This is particularly useful when copying file paths from terminal output.

#### Debug Mode

Toggle scoring information display:

- Press `F2` while in the picker
- Use `:FFFDebug` command
- Enable by default with `debug.show_scores = true`

### Troubleshooting

#### Health Check

Run `:FFFHealth` to check the status of FFF.nvim and its dependencies. This will verify:

- File picker initialization status
- Optional dependencies (git, image preview tools)
- Database connectivity

#### Viewing Logs

If you encounter issues, check the log file:

```vim
:FFFOpenLog
```

Or manually open the log file at `~/.local/state/nvim/log/fff.log` (default location).

#### Common Issues

**File picker not initializing:**

- Ensure the Rust backend is compiled: `cargo build --release` in the plugin directory
- Check that your Neovim version is 0.10.0 or higher

**Image previews not working:**

- Verify your terminal supports images (kitty, iTerm2, WezTerm, etc.)
- For terminals without native image support, install one of: `chafa`, `viu`, or `img2txt`
- If using snacks.nvim, ensure it's properly configured

**Performance issues:**

- Adjust `max_threads` in configuration based on your system
- Reduce `preview.max_lines` and `preview.max_size` for large files
- Clear cache if it becomes too large: `:FFFClearCache all`

**Files not being indexed:**

- Run `:FFFScan` to manually trigger a file scan
- Check that the `base_path` is correctly set
- Verify you have read permissions for the directory

#### Debug Mode

Enable debug mode to see scoring information and troubleshoot search results:

- Press `F2` while in the picker
- Run `:FFFDebug on` to enable permanently
- Set `debug.show_scores = true` in configuration<|MERGE_RESOLUTION|>--- conflicted
+++ resolved
@@ -64,16 +64,8 @@
   keys = {
     {
       "ff", -- try it if you didn't it is a banger keybinding for a picker
-      function()
-<<<<<<< HEAD
-	require('fff').find_files()
-      end,
+      function() require('fff').find_files() end,
       desc = 'FFFind files',
-=======
-	require('fff.main').find_files()
-      end,
-      desc = 'Find files',
->>>>>>> 601b150e
     }
   }
 }
