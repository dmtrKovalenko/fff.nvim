use crate::background_watcher::BackgroundWatcher;
use crate::error::Error;
use crate::file_key::FileKey;
use crate::frecency::FrecencyTracker;
use crate::git::{format_git_status, GitStatusCache};
use crate::score::match_and_score_files;
use crate::types::{FileItem, ScoringContext, SearchResult};
use git2::{Repository, Status, StatusOptions};
use rayon::prelude::*;
use std::path::{Path, PathBuf};
use std::sync::{
    atomic::{AtomicBool, AtomicUsize, Ordering},
    Arc,
};
use std::time::SystemTime;
use tracing::{debug, error, info, warn};

use crate::{FILE_PICKER, FRECENCY};

#[derive(Debug, Clone)]
struct FileSync {
    pub files: Vec<FileItem>,
    pub git_workdir: Option<PathBuf>,
}

impl FileSync {
    fn new() -> Self {
        Self {
            files: Vec::new(),
            git_workdir: None,
        }
    }

    fn find_file_index(&self, path: &Path) -> Result<usize, usize> {
        self.files
            .binary_search_by(|file| file.path.as_path().cmp(path))
    }
}

impl FileItem {
    pub fn new(path: PathBuf, base_path: &Path, git_status: Option<Status>) -> Self {
        let relative_path = pathdiff::diff_paths(&path, base_path)
            .unwrap_or_else(|| path.clone())
            .to_string_lossy()
            .into_owned();

        let name = path
            .file_name()
            .unwrap_or_default()
            .to_string_lossy()
            .into_owned();

        let (size, modified) = match std::fs::metadata(&path) {
            Ok(metadata) => {
                let size = metadata.len();
                let modified = metadata
                    .modified()
                    .ok()
                    .and_then(|t| t.duration_since(SystemTime::UNIX_EPOCH).ok())
                    .map_or(0, |d| d.as_secs());

                (size, modified)
            }
            Err(_) => (0, 0),
        };

        Self {
            path,
            relative_path,
            file_name: name,
            size,
            modified,
            access_frecency_score: 0,
            modification_frecency_score: 0,
            total_frecency_score: 0,
            git_status,
        }
    }

    pub fn update_frecency_scores(&mut self, tracker: &FrecencyTracker) -> Result<(), Error> {
        let file_key = FileKey::from(&*self);
        self.access_frecency_score = tracker.get_access_score(&file_key);
        self.modification_frecency_score =
            tracker.get_modification_score(self.modified, format_git_status(self.git_status));
        self.total_frecency_score = self.access_frecency_score + self.modification_frecency_score;

        Ok(())
    }

    /// Locks the tracker and updates frecensy score for one file. If need multiple files updates
    /// use `update_frecency_scores` instead.
    pub fn update_frecency_scores_global(&mut self) -> Result<(), Error> {
        let Some(ref frecency) = *FRECENCY.read().map_err(|_| Error::AcquireFrecencyLock)? else {
            return Ok(());
        };

        self.update_frecency_scores(frecency)
    }
}

impl From<&FileItem> for FileKey {
    fn from(file: &FileItem) -> Self {
        FileKey {
            path: file.relative_path.clone(),
        }
    }
}

pub struct FilePicker {
    base_path: PathBuf,
    sync_data: FileSync,
    is_scanning: Arc<AtomicBool>,
    scanned_files_count: Arc<AtomicUsize>,
    background_watcher: Option<BackgroundWatcher>,
}

impl std::fmt::Debug for FilePicker {
    fn fmt(&self, f: &mut std::fmt::Formatter<'_>) -> std::fmt::Result {
        f.debug_struct("FilePicker")
            .field("base_path", &self.base_path)
            .field("sync_data", &self.sync_data)
            .field("is_scanning", &self.is_scanning.load(Ordering::Relaxed))
            .field(
                "scanned_files_count",
                &self.scanned_files_count.load(Ordering::Relaxed),
            )
            .finish_non_exhaustive()
    }
}

impl FilePicker {
    pub fn git_root(&self) -> Option<&Path> {
        self.sync_data.git_workdir.as_deref()
    }

    pub fn get_files(&self) -> &[FileItem] {
        &self.sync_data.files
    }

    pub fn new(base_path: String) -> Result<Self, Error> {
        info!("Initializing FilePicker with base_path: {}", base_path);
        let path = PathBuf::from(&base_path);
        if !path.exists() {
            error!("Base path does not exist: {}", base_path);
            return Err(Error::InvalidPath(path));
        }

        let scan_signal = Arc::new(AtomicBool::new(false));
        let synced_files_count = Arc::new(AtomicUsize::new(0));

        let picker = Self {
            base_path: path.clone(),
            sync_data: FileSync::new(),
            is_scanning: Arc::clone(&scan_signal),
            scanned_files_count: Arc::clone(&synced_files_count),
            background_watcher: None,
        };

        spawn_scan_and_watcher(
            path.clone(),
            Arc::clone(&scan_signal),
            Arc::clone(&synced_files_count),
        );

        Ok(picker)
    }

    pub fn fuzzy_search<'a>(
        files: &'a [FileItem],
        query: &'a str,
        max_results: usize,
        max_threads: usize,
        current_file: Option<&'a str>,
        prompt_position: Option<&'a str>,
    ) -> SearchResult<'a> {
        let max_threads = max_threads.max(1);
        debug!(
            "Fuzzy search: query='{}', max_results={}, max_threads={}, current_file={:?}, prompt_position={:?}",
            query, max_results, max_threads, current_file, prompt_position
        );

        let total_files = files.len();

        // small queries with a large number of results can match absolutely everything
        let max_typos = (query.len() as u16 / 4).clamp(2, 6);
        let context = ScoringContext {
            query,
            max_typos,
            max_threads,
            current_file,
            max_results,
        };

        let time = std::time::Instant::now();
<<<<<<< HEAD
        let (mut items, mut scores) = match_and_score_files(files, &context);

        // Reverse results when prompt is at bottom so best matches appear closest to prompt.
        if prompt_position == Some("bottom") {
            items.reverse();
            scores.reverse();
        }

=======
        let (items, scores, total_matched) = match_and_score_files(files, &context);
>>>>>>> b0edf2a0
        debug!(
            "Fuzzy search completed in {:?}: found {} results for query '{}', top result {:?}, prompt_position={:?}",
            time.elapsed(),
            total_matched,
            query,
            items.first(),
            prompt_position,
        );
        SearchResult {
            items,
            scores,
            total_matched,
            total_files,
        }
    }

    pub fn get_scan_progress(&self) -> ScanProgress {
        let scanned_count = self.scanned_files_count.load(Ordering::Relaxed);
        let is_scanning = self.is_scanning.load(Ordering::Relaxed);
        ScanProgress {
            scanned_files_count: scanned_count,
            is_scanning,
        }
    }

    pub fn update_git_statuses(
        &mut self,
        status_cache: Option<GitStatusCache>,
    ) -> Result<(), Error> {
        let Some(status_cache) = status_cache else {
            return Ok(());
        };

        debug!(
            statuses_count = status_cache.statuses_len(),
            "Updating git status",
        );

        let frecency = FRECENCY.read().map_err(|_| Error::AcquireFrecencyLock)?;
        status_cache
            .into_iter()
            .try_for_each(|(path, status)| -> Result<(), Error> {
                if let Some(file) = self.get_mut_file_by_path(&path) {
                    file.git_status = Some(status);

                    if let Some(frecency) = frecency.as_ref() {
                        file.update_frecency_scores(frecency)?;
                    }
                }

                Ok(())
            })?;

        Ok(())
    }

    /// Fetches all the git statuses first and updates the global FILE_PICKER
    /// with the new statuses with the smallest possible lock time.
    pub fn refresh_git_status_global() -> Result<usize, Error> {
        let git_status = {
            let Some(ref picker) = *FILE_PICKER.read().map_err(|_| Error::AcquireItemLock)? else {
                return Err(Error::FilePickerMissing)?;
            };

            debug!(
                "Refreshing git statuses for picker: {:?}",
                picker.git_root()
            );

            // we keep here readonly lock but allowing querying the index while it scan lasts
            GitStatusCache::read_git_status(
                picker.git_root(),
                StatusOptions::new()
                    .include_untracked(true)
                    .recurse_untracked_dirs(true)
                    // when manually refreshing git status we want to include all unmodified file
                    // to make sure that their status is correctly updated when user
                    // commited/stashed/removed changes
                    .include_unmodified(true)
                    .exclude_submodules(true),
            )
        };

        let mut file_picker = FILE_PICKER.write().map_err(|_| Error::AcquireItemLock)?;
        let picker = file_picker
            .as_mut()
            .ok_or_else(|| Error::FilePickerMissing)?;

        let statuses_count = git_status.as_ref().map_or(0, |cache| cache.statuses_len());
        picker.update_git_statuses(git_status)?;

        Ok(statuses_count)
    }

    pub fn update_single_file_frecency(
        &mut self,
        file_path: impl AsRef<Path>,
        frecency_tracker: &FrecencyTracker,
    ) -> Result<(), Error> {
        if let Ok(index) = self.sync_data.find_file_index(file_path.as_ref()) {
            if let Some(file) = self.sync_data.files.get_mut(index) {
                file.update_frecency_scores(frecency_tracker)?;
            }
        }

        Ok(())
    }

    pub fn get_file_by_path(&self, path: impl AsRef<Path>) -> Option<&FileItem> {
        self.sync_data
            .find_file_index(path.as_ref())
            .ok()
            .and_then(|index| self.sync_data.files.get(index))
    }

    pub fn get_mut_file_by_path(&mut self, path: impl AsRef<Path>) -> Option<&mut FileItem> {
        self.sync_data
            .find_file_index(path.as_ref())
            .ok()
            .and_then(|index| self.sync_data.files.get_mut(index))
    }

    /// Add a file to the picker's files in sorted order (used by background watcher)
    pub fn add_file_sorted(&mut self, file: FileItem) -> Option<&FileItem> {
        match self
            .sync_data
            .files
            .binary_search_by(|f| f.relative_path.cmp(&file.relative_path))
        {
            Ok(position) => {
                warn!(
                    "Trying to insert a file that already exists: {}",
                    file.relative_path
                );

                self.sync_data.files.get(position)
            }
            Err(position) => {
                self.sync_data.files.insert(position, file);
                self.sync_data.files.get(position)
            }
        }
    }

    pub fn on_create_or_modify(&mut self, path: impl AsRef<Path>) -> Option<&FileItem> {
        let path = path.as_ref();
        match self.sync_data.find_file_index(path) {
            Ok(pos) => {
                // safe to read because we are in lock and binary search returned valid position
                let file = &mut self.sync_data.files[pos];

                let modified = match std::fs::metadata(path) {
                    Ok(metadata) => metadata
                        .modified()
                        .ok()
                        .and_then(|t| t.duration_since(SystemTime::UNIX_EPOCH).ok()),
                    Err(e) => {
                        error!("Failed to get metadata for {}: {}", path.display(), e);
                        None
                    }
                };

                if let Some(modified) = modified {
                    let modified = modified.as_secs();
                    if file.modified < modified {
                        file.modified = modified;
                    }
                }

                Some(file)
            }
            Err(pos) => {
                let file_item = FileItem::new(path.to_path_buf(), &self.base_path, None);
                self.sync_data.files.insert(pos, file_item);

                self.sync_data.files.get(pos)
            }
        }
    }

    pub fn remove_file_by_path(&mut self, path: impl AsRef<Path>) -> bool {
        match self.sync_data.find_file_index(path.as_ref()) {
            Ok(index) => {
                self.sync_data.files.remove(index);
                true
            }
            Err(_) => false,
        }
    }

    // TODO make this O(n)
    pub fn remove_all_files_in_dir(&mut self, dir: impl AsRef<Path>) -> usize {
        let dir_path = dir.as_ref();
        let initial_len = self.sync_data.files.len();

        self.sync_data
            .files
            .retain(|file| !file.path.starts_with(dir_path));

        initial_len - self.sync_data.files.len()
    }

    pub fn stop_background_monitor(&mut self) {
        if let Some(watcher) = self.background_watcher.take() {
            watcher.stop();
        }
    }

    pub fn trigger_rescan(&mut self) -> Result<(), Error> {
        if self.is_scanning.load(Ordering::Relaxed) {
            debug!("Scan already in progress, skipping trigger_rescan");
            return Ok(());
        }

        self.is_scanning.store(true, Ordering::Relaxed);
        self.scanned_files_count.store(0, Ordering::Relaxed);

        if let Ok(sync) = scan_filesystem(&self.base_path, &self.scanned_files_count) {
            info!(
                "Filesystem scan completed: found {} files",
                sync.files.len()
            );
            self.sync_data = sync
        } else {
            warn!("Filesystem scan failed");
        }

        self.is_scanning.store(false, Ordering::Relaxed);
        Ok(())
    }

    pub fn is_scan_active(&self) -> bool {
        self.is_scanning.load(Ordering::Relaxed)
    }
}

#[allow(unused)]
#[derive(Debug, Clone)]
pub struct ScanProgress {
    pub scanned_files_count: usize,
    pub is_scanning: bool,
}

fn spawn_scan_and_watcher(
    base_path: PathBuf,
    scan_signal: Arc<AtomicBool>,
    synced_files_count: Arc<AtomicUsize>,
) {
    std::thread::spawn(move || {
        scan_signal.store(true, Ordering::Relaxed);
        info!("Starting initial file scan");

        let mut git_workdir = None;
        match scan_filesystem(&base_path, &synced_files_count) {
            Ok(sync) => {
                info!(
                    "Initial filesystem scan completed: found {} files",
                    sync.files.len()
                );

                git_workdir = sync.git_workdir.clone();
                if let Ok(mut file_picker_guard) = crate::FILE_PICKER.write() {
                    if let Some(ref mut picker) = *file_picker_guard {
                        picker.sync_data = sync;
                    }
                }
            }
            Err(e) => {
                error!("Initial scan failed: {:?}", e);
            }
        }
        scan_signal.store(false, Ordering::Relaxed);

        match BackgroundWatcher::new(base_path, git_workdir) {
            Ok(watcher) => {
                info!("Background file watcher initialized successfully");

                if let Ok(mut file_picker_guard) = crate::FILE_PICKER.write() {
                    if let Some(ref mut picker) = *file_picker_guard {
                        picker.background_watcher = Some(watcher);
                    }
                }
            }
            Err(e) => {
                error!("Failed to initialize background file watcher: {:?}", e);
            }
        }

        // the debouncer keeps running in its own thread
    });
}

fn scan_filesystem(
    base_path: &Path,
    synced_files_count: &Arc<AtomicUsize>,
) -> Result<FileSync, Error> {
    use ignore::{WalkBuilder, WalkState};
    use std::thread;

    let scan_start = std::time::Instant::now();
    info!("SCAN: Starting parallel filesystem scan and git status");

    // run separate thread for git status because it effectively does another separate file
    // traversal which could be pretty slow on large repos (in general 300-500ms)
    thread::scope(|s| {
        let git_handle = s.spawn(|| {
            let git_workdir = Repository::discover(base_path)
                .ok()
                .and_then(|repo| repo.workdir().map(Path::to_path_buf));

            if let Some(ref git_dir) = git_workdir {
                debug!("Git repository found at: {}", git_dir.display());
            } else {
                debug!("No git repository found for path: {}", base_path.display());
            }

            let status_cache = GitStatusCache::read_git_status(
                git_workdir.as_deref(),
                // do not include unmodified here to avoid extra cost
                // we are treating all missing files as unmodified
                StatusOptions::new()
                    .include_untracked(true)
                    .recurse_untracked_dirs(true)
                    .exclude_submodules(true),
            );
            (git_workdir, status_cache)
        });

        let walker = WalkBuilder::new(base_path)
            .hidden(false)
            .git_ignore(true)
            .git_exclude(true)
            .git_global(true)
            .ignore(true)
            .follow_links(false)
            .build_parallel();

        let walker_start = std::time::Instant::now();
        info!("SCAN: Starting file walker");

        let files = Arc::new(std::sync::Mutex::new(Vec::new()));
        walker.run(|| {
            let files = Arc::clone(&files);
            let counter = Arc::clone(synced_files_count);
            let base_path = base_path.to_path_buf();

            Box::new(move |result| {
                if let Ok(entry) = result {
                    if entry.file_type().is_some_and(|ft| ft.is_file()) {
                        let path = entry.path();

                        if is_git_file(path) {
                            return WalkState::Continue;
                        }

                        let file_item = FileItem::new(
                            path.to_path_buf(),
                            &base_path,
                            None, // Git status will be added after join
                        );

                        if let Ok(mut files_vec) = files.lock() {
                            files_vec.push(file_item);
                            counter.fetch_add(1, Ordering::Relaxed);
                        }
                    }
                }
                WalkState::Continue
            })
        });

        let mut files = Arc::try_unwrap(files).unwrap().into_inner().unwrap();
        let walker_time = walker_start.elapsed();
        info!("SCAN: File walking completed in {:?}", walker_time);

        let (git_workdir, git_cache) = git_handle.join().map_err(|_| {
            error!("Failed to join git status thread");
            Error::ThreadPanic
        })?;

        let frecency = FRECENCY.read().map_err(|_| Error::AcquireFrecencyLock)?;
        if let Some(git_cache) = &git_cache {
            files
                .par_iter_mut()
                .try_for_each(|file| -> Result<(), Error> {
                    file.git_status = git_cache.lookup_status(&file.path);

                    if let Some(frecency) = frecency.as_ref() {
                        file.update_frecency_scores(frecency)?;
                    }

                    Ok(())
                })?;
        }

        let total_time = scan_start.elapsed();
        info!(
            "SCAN: Total scan time {:?} for {} files",
            total_time,
            files.len()
        );

        files.par_sort_unstable_by(|a, b| a.path.cmp(&b.path));
        Ok(FileSync { files, git_workdir })
    })
}

#[inline]
fn is_git_file(path: &Path) -> bool {
    path.to_str().is_some_and(|path| {
        if cfg!(target_family = "windows") {
            path.contains("\\.git\\")
        } else {
            path.contains("/.git/")
        }
    })
}<|MERGE_RESOLUTION|>--- conflicted
+++ resolved
@@ -192,18 +192,13 @@
         };
 
         let time = std::time::Instant::now();
-<<<<<<< HEAD
-        let (mut items, mut scores) = match_and_score_files(files, &context);
+        let (mut items, mut scores, total_matched) = match_and_score_files(files, &context);
 
         // Reverse results when prompt is at bottom so best matches appear closest to prompt.
         if prompt_position == Some("bottom") {
             items.reverse();
             scores.reverse();
         }
-
-=======
-        let (items, scores, total_matched) = match_and_score_files(files, &context);
->>>>>>> b0edf2a0
         debug!(
             "Fuzzy search completed in {:?}: found {} results for query '{}', top result {:?}, prompt_position={:?}",
             time.elapsed(),
