local fuzzy = require('fff.fuzzy')
if not fuzzy then error('Failed to load fff.fuzzy module. Ensure the Rust backend is compiled and available.') end

local M = {}
local state = require('fff.state')

--- Setup the file picker with the given configuration
--- @param config table Configuration options
function M.setup(config)
  state.config = vim.tbl_deep_extend('force', state.config, config or {})
  if state.config.logging.enabled then
    local log_success, log_error =
      pcall(fuzzy.init_tracing, state.config.logging.log_file, state.config.logging.log_level)
    if log_success then
      M.log_file_path = log_error
    else
      vim.notify('Failed to initialize logging: ' .. (tostring(log_error) or 'unknown error'), vim.log.levels.WARN)
    end
  end

  local db_path = state.config.frecency.db_path or (vim.fn.stdpath('cache') .. '/fff_nvim')
  local ok, result = pcall(fuzzy.init_db, db_path, true)
  if not ok then vim.notify('Failed to initialize frecency database: ' .. result, vim.log.levels.WARN) end

  ok, result = pcall(fuzzy.init_file_picker, state.config.base_path)
  if not ok then
    vim.notify('Failed to initialize file picker: ' .. result, vim.log.levels.ERROR)
    return false
  end

  state.initialized = true
  state.config = state.config

  M.setup_commands()
  M.setup_global_autocmds()

  local git_utils = require('fff.git_utils')
  git_utils.setup_highlights()

  return true
end

function M.setup_global_autocmds()
  local group = vim.api.nvim_create_augroup('fff_file_tracking', { clear = true })

<<<<<<< HEAD
  if state.config.frecency.enabled then
    vim.api.nvim_create_autocmd({ 'BufRead', 'BufNewFile' }, {
=======
  if M.config.frecency.enabled then
    vim.api.nvim_create_autocmd({ 'BufReadPost' }, {
>>>>>>> 4e1a94c9
      group = group,
      desc = 'Track file access for FFF frecency',
      callback = function(args)
        local file_path = args.file
        if not (file_path and file_path ~= '' and not vim.startswith(file_path, 'term://')) then return end

        vim.uv.fs_stat(file_path, function(err, stat)
          if err or not stat then return end

          vim.uv.fs_realpath(file_path, function(rp_err, real_path)
            if rp_err or not real_path then return end
            local ok, track_err = pcall(fuzzy.track_access, real_path)

            if not ok then
              vim.notify('FFF: Failed to track file access: ' .. tostring(track_err), vim.log.levels.ERROR)
            end
          end)
        end)
      end,
    })
  end

  -- make sure that this won't work correctly if autochdir plugins are enabled
  -- using a pure :cd command but will work using lua api or :e command
  vim.api.nvim_create_autocmd('DirChanged', {
    group = group,
    callback = function()
      local new_cwd = vim.v.event.cwd
      if M.is_initialized() and new_cwd and new_cwd ~= state.config.base_path then
        vim.schedule(function()
          local ok, err = pcall(M.change_indexing_directory, new_cwd)
          if not ok then
            vim.notify('FFF: Failed to change indexing directory: ' .. tostring(err), vim.log.levels.ERROR)
          else
            state.config.base_path = new_cwd
          end
        end)
      end
    end,
    desc = 'Automatically sync FFF directory changes',
  })

  vim.api.nvim_create_autocmd('VimLeavePre', {
    group = group,
    callback = function() pcall(fuzzy.cleanup_file_picker) end,
    desc = 'Cleanup FFF background threads on Neovim exit',
  })
end

function M.setup_commands()
  vim.api.nvim_create_user_command('FFFFind', function(opts)
    if opts.args and opts.args ~= '' then
      -- If argument looks like a directory, use it as base path
      if vim.fn.isdirectory(opts.args) == 1 then
        M.find_files_in_dir(opts.args)
      else
        -- Otherwise treat as search query
        M.search_and_show(opts.args)
      end
    else
      M.find_files()
    end
  end, {
    nargs = '?',
    complete = function(arg_lead)
      -- Complete with directories and common search terms
      local dirs = vim.fn.glob(arg_lead .. '*', false, true)
      local results = {}
      for _, dir in ipairs(dirs) do
        if vim.fn.isdirectory(dir) == 1 then table.insert(results, dir) end
      end
      return results
    end,
    desc = 'Find files with FFF (use directory path or search query)',
  })

  vim.api.nvim_create_user_command('FFFScan', function() M.scan_files() end, {
    desc = 'Scan files for FFF',
  })

  vim.api.nvim_create_user_command('FFFRefreshGit', function() M.refresh_git_status() end, {
    desc = 'Manually refresh git status for all files',
  })

  vim.api.nvim_create_user_command('FFFClearCache', function(opts) M.clear_cache(opts.args) end, {
    nargs = '?',
    complete = function() return { 'all', 'frecency', 'files' } end,
    desc = 'Clear FFF caches (all|frecency|files)',
  })

  vim.api.nvim_create_user_command('FFFHealth', function() M.health_check() end, {
    desc = 'Check FFF health',
  })

  vim.api.nvim_create_user_command('FFFDebug', function(opts)
    if opts.args == 'toggle' or opts.args == '' then
      state.config.debug.show_scores = not state.config.debug.show_scores
      local status = state.config.debug.show_scores and 'enabled' or 'disabled'
      vim.notify('FFF debug scores ' .. status, vim.log.levels.INFO)
    elseif opts.args == 'on' then
      state.config.debug.show_scores = true
      vim.notify('FFF debug scores enabled', vim.log.levels.INFO)
    elseif opts.args == 'off' then
      state.config.debug.show_scores = false
      vim.notify('FFF debug scores disabled', vim.log.levels.INFO)
    else
      vim.notify('Usage: :FFFDebug [on|off|toggle]', vim.log.levels.ERROR)
    end
  end, {
    nargs = '?',
    complete = function() return { 'on', 'off', 'toggle' } end,
    desc = 'Toggle FFF debug scores display',
  })

  vim.api.nvim_create_user_command('FFFOpenLog', function()
    if M.log_file_path then
      vim.cmd('tabnew ' .. vim.fn.fnameescape(M.log_file_path))
    elseif state.config and state.config.logging and state.config.logging.log_file then
      -- Fallback to the configured log file path even if tracing wasn't initialized
      vim.cmd('tabnew ' .. vim.fn.fnameescape(state.config.logging.log_file))
    else
      vim.notify('Log file path not available', vim.log.levels.ERROR)
    end
  end, {
    desc = 'Open FFF log file in new tab',
  })
end

--- Find files in current directory
function M.find_files()
  local picker_ok, picker_ui = pcall(require, 'fff.picker_ui')
  if picker_ok then
    picker_ui.open()
  else
    vim.notify('Failed to load picker UI', vim.log.levels.ERROR)
  end
end

function M.find_in_git_root()
  local git_root = vim.fn.system('git rev-parse --show-toplevel 2>/dev/null'):gsub('\n', '')
  if vim.v.shell_error ~= 0 then
    vim.notify('Not in a git repository', vim.log.levels.WARN)
    return
  end

  M.find_files_in_dir(git_root)
end

--- Trigger rescan of files in the current directory
function M.scan_files()
  local ok = pcall(fuzzy.scan_files)
  if not ok then vim.notify('Failed to scan files', vim.log.levels.ERROR) end
end

--- Refresh git status for the active file lock
function M.refresh_git_status()
  local ok, updated_files_count = pcall(fuzzy.refresh_git_status)
  if ok then
    vim.notify('Refreshed git status for ' .. tostring(updated_files_count) .. ' files', vim.log.levels.INFO)
  else
    vim.notify('Failed to refresh git status', vim.log.levels.ERROR)
  end
end

--- Search files programmatically
--- @param query string Search query
--- @param max_results number Maximum number of results
--- @return table List of matching files
function M.search(query, max_results)
  max_results = max_results or state.config.max_results
  local ok, search_result = pcall(fuzzy.fuzzy_search_files, query, max_results, nil, nil)
  if ok and search_result.items then return search_result.items end
  return {}
end

--- Search and show results in a nice format
--- @param query string Search query
function M.search_and_show(query)
  if not query or query == '' then
    M.find_files()
    return
  end

  local results = M.search(query, 20)

  if #results == 0 then
    print('🔍 No files found matching "' .. query .. '"')
    return
  end

  -- Filter out directories (should already be done by Rust, but just in case)
  local files = {}
  for _, item in ipairs(results) do
    if not item.is_dir then table.insert(files, item) end
  end

  if #files == 0 then
    print('🔍 No files found matching "' .. query .. '"')
    return
  end

  print('🔍 Found ' .. #files .. ' files matching "' .. query .. '":')

  for i, file in ipairs(files) do
    if i <= 15 then
      local icon = file.extension ~= '' and '.' .. file.extension or '📄'
      local frecency = file.frecency_score > 0 and ' ⭐' .. file.frecency_score or ''
      print('  ' .. i .. '. ' .. icon .. ' ' .. file.relative_path .. frecency)
    end
  end

  if #files > 15 then print('  ... and ' .. (#files - 15) .. ' more files') end

  print('Use :FFFFind to browse all files')
end

--- Get file preview
--- @param file_path string Path to the file
--- @return string|nil File content or nil if failed
function M.get_preview(file_path)
  local preview = require('fff.file_picker.preview')
  local temp_buf = vim.api.nvim_create_buf(false, true)
  local success = preview.preview(file_path, temp_buf)
  if not success then
    vim.api.nvim_buf_delete(temp_buf, { force = true })
    return nil
  end
  local lines = vim.api.nvim_buf_get_lines(temp_buf, 0, -1, false)
  vim.api.nvim_buf_delete(temp_buf, { force = true })
  return table.concat(lines, '\n')
end

function M.health_check()
  local health = {
    ok = true,
    messages = {},
  }

  if not M.is_initialized() then
    health.ok = false
    table.insert(health.messages, 'File picker not initialized')
  else
    table.insert(health.messages, '✓ File picker initialized')
  end

  local optional_deps = {
    { cmd = 'git', desc = 'Git integration' },
    { cmd = 'chafa', desc = 'Terminal graphics for image preview' },
    { cmd = 'img2txt', desc = 'ASCII art for image preview' },
    { cmd = 'viu', desc = 'Terminal images for image preview' },
  }

  for _, dep in ipairs(optional_deps) do
    if vim.fn.executable(dep.cmd) == 0 then
      table.insert(health.messages, string.format('Optional: %s not found (%s)', dep.cmd, dep.desc))
    else
      table.insert(health.messages, string.format('✓ %s found', dep.cmd))
    end
  end

  if health.ok then
    vim.notify('FFF health check passed ✓', vim.log.levels.INFO)
  else
    vim.notify('FFF health check failed ✗', vim.log.levels.ERROR)
  end

  for _, message in ipairs(health.messages) do
    local level = message:match('^✓') and vim.log.levels.INFO
      or message:match('^Optional:') and vim.log.levels.WARN
      or vim.log.levels.ERROR
    vim.notify(message, level)
  end

  return health
end

function M.is_initialized() return state and state.initialized or false end

--- Find files in a specific directory
--- @param directory string Directory path to search in
function M.find_files_in_dir(directory)
  if not directory then
    vim.notify('Directory path required for find_files_in_dir', vim.log.levels.ERROR)
    return
  end

  M.change_indexing_directory(directory)

  local picker_ok, picker_ui = pcall(require, 'fff.picker_ui')
  if picker_ok then
    picker_ui.open({ title = 'Files in ' .. vim.fn.fnamemodify(directory, ':t') })
  else
    vim.notify('Failed to load picker UI', vim.log.levels.ERROR)
  end
end

--- Change the base directory for the file picker
--- @param new_path string New directory path to use as base
--- @return boolean `true` if successful, `false` otherwise
function M.change_indexing_directory(new_path)
  if not new_path or new_path == '' then
    vim.notify('Directory path is required', vim.log.levels.ERROR)
    return false
  end

  local expanded_path = vim.fn.expand(new_path)

  if vim.fn.isdirectory(expanded_path) ~= 1 then
    vim.notify('Directory does not exist: ' .. expanded_path, vim.log.levels.ERROR)
    return false
  end

  local ok, result = pcall(fuzzy.restart_index_in_path, expanded_path)
  if not ok then
    vim.notify('Failed to change directory: ' .. result, vim.log.levels.ERROR)
    return false
  end

  state.config.base_path = expanded_path
  return true
end

return M<|MERGE_RESOLUTION|>--- conflicted
+++ resolved
@@ -43,13 +43,8 @@
 function M.setup_global_autocmds()
   local group = vim.api.nvim_create_augroup('fff_file_tracking', { clear = true })
 
-<<<<<<< HEAD
   if state.config.frecency.enabled then
-    vim.api.nvim_create_autocmd({ 'BufRead', 'BufNewFile' }, {
-=======
-  if M.config.frecency.enabled then
     vim.api.nvim_create_autocmd({ 'BufReadPost' }, {
->>>>>>> 4e1a94c9
       group = group,
       desc = 'Track file access for FFF frecency',
       callback = function(args)
