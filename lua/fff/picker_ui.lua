local M = {}

local file_picker = require('fff.file_picker')
local preview = require('fff.file_picker.preview')
local icons = require('fff.file_picker.icons')
local git_utils = require('fff.git_utils')
local main = require('fff.main')
local utils = require('fff.utils')

local function get_prompt_position()
  local config = M.state.config

  if config and config.layout and config.layout.prompt_position then
    local terminal_width = vim.o.columns
    local terminal_height = vim.o.lines

    return utils.resolve_config_value(
      config.layout.prompt_position,
      terminal_width,
      terminal_height,
      function(value) return utils.is_one_of(value, { 'top', 'bottom' }) end,
      'bottom',
      'layout.prompt_position'
    )
  end

  return 'bottom'
end

local function get_preview_position()
  local config = M.state.config

  if config and config.layout and config.layout.preview_position then
    local terminal_width = vim.o.columns
    local terminal_height = vim.o.lines

    return utils.resolve_config_value(
      config.layout.preview_position,
      terminal_width,
      terminal_height,
      function(value) return utils.is_one_of(value, { 'left', 'right', 'top', 'bottom' }) end,
      'right',
      'layout.preview_position'
    )
  end

  return 'right'
end

--- Function-based config options:
--- config.layout.width: number|function(terminal_width, terminal_height): number
--- config.layout.height: number|function(terminal_width, terminal_height): number
--- config.layout.preview_size: number|function(terminal_width, terminal_height): number
--- config.layout.preview_position: string|function(terminal_width, terminal_height): string
--- config.layout.prompt_position: string|function(terminal_width, terminal_height): string

--- @class LayoutConfig
--- @field total_width number
--- @field total_height number
--- @field start_col number
--- @field start_row number
--- @field preview_position string|function Preview position ('left'|'right'|'top'|'bottom') or function(terminal_width, terminal_height): string
--- @field prompt_position string
--- @field debug_enabled boolean
--- @field preview_width number
--- @field preview_height number
--- @field separator_width number
--- @field file_info_height number

--- Calculate layout dimensions and positions for all windows
--- @param cfg LayoutConfig
--- @return table Layout configuration
function M.calculate_layout_dimensions(cfg)
  local BORDER_SIZE = 2
  local PROMPT_HEIGHT = 2
  local SEPARATOR_WIDTH = 1
  local SEPARATOR_HEIGHT = 1

  if not utils.is_one_of(cfg.preview_position, { 'left', 'right', 'top', 'bottom' }) then
    error('Invalid preview position: ' .. tostring(cfg.preview_position))
  end

  local layout = {}
  local preview_enabled = M.enabled_preview()

  -- Section 1: Base dimensions and bounds checking
  local total_width = math.max(0, cfg.total_width - BORDER_SIZE)
  local total_height = math.max(0, cfg.total_height - BORDER_SIZE - PROMPT_HEIGHT)

  -- Section 2: Calculate dimensions based on preview position
  if cfg.preview_position == 'left' then
    local separator_width = preview_enabled and SEPARATOR_WIDTH or 0
    local list_width = math.max(0, total_width - cfg.preview_width - separator_width)
    local list_height = total_height

    layout.list_col = cfg.start_col + cfg.preview_width + 3 -- +3 for borders and separator
    layout.list_width = list_width
    layout.list_height = list_height
    layout.input_col = layout.list_col
    layout.input_width = list_width

    if preview_enabled then
      layout.preview = {
        col = cfg.start_col + 1,
        row = cfg.start_row + 1,
        width = cfg.preview_width,
        height = list_height,
      }
    end
  elseif cfg.preview_position == 'right' then
    local separator_width = preview_enabled and SEPARATOR_WIDTH or 0
    local list_width = math.max(0, total_width - cfg.preview_width - separator_width)
    local list_height = total_height

    layout.list_col = cfg.start_col + 1
    layout.list_width = list_width
    layout.list_height = list_height
    layout.input_col = layout.list_col
    layout.input_width = list_width

    if preview_enabled then
      layout.preview = {
        col = cfg.start_col + list_width + 3, -- +3 for borders and separator (matches original)
        row = cfg.start_row + 1,
        width = cfg.preview_width,
        height = list_height,
      }
    end
  elseif cfg.preview_position == 'top' then
    local separator_height = preview_enabled and SEPARATOR_HEIGHT or 0
    local list_height = math.max(0, total_height - cfg.preview_height - separator_height)

    layout.list_col = cfg.start_col + 1
    layout.list_width = total_width
    layout.list_height = list_height
    layout.input_col = layout.list_col
    layout.input_width = total_width
    layout.list_start_row = cfg.start_row + (preview_enabled and (cfg.preview_height + separator_height) or 0) + 1

    if preview_enabled then
      layout.preview = {
        col = cfg.start_col + 1,
        row = cfg.start_row + 1,
        width = total_width,
        height = cfg.preview_height,
      }
    end
  else
    local separator_height = preview_enabled and SEPARATOR_HEIGHT or 0
    local list_height = math.max(0, total_height - cfg.preview_height - separator_height)

    layout.list_col = cfg.start_col + 1
    layout.list_width = total_width
    layout.list_height = list_height
    layout.input_col = layout.list_col
    layout.input_width = total_width
    layout.list_start_row = cfg.start_row + 1

    if preview_enabled then
      layout.preview = {
        col = cfg.start_col + 1,
        width = total_width,
        height = cfg.preview_height,
      }
    end
  end

  -- Section 3: Position prompt and adjust row positions
  if cfg.preview_position == 'left' or cfg.preview_position == 'right' then
    if cfg.prompt_position == 'top' then
      layout.input_row = cfg.start_row + 1
      layout.list_row = cfg.start_row + PROMPT_HEIGHT + 1
    else
      layout.list_row = cfg.start_row + 1
      layout.input_row = cfg.start_row + cfg.total_height - BORDER_SIZE
    end

    if layout.preview then
      if cfg.prompt_position == 'top' then
        layout.preview.row = cfg.start_row + 1
        layout.preview.height = cfg.total_height - BORDER_SIZE
      else
        layout.preview.row = cfg.start_row + 1
        layout.preview.height = cfg.total_height - BORDER_SIZE
      end
    end
  else
    local list_start_row = layout.list_start_row
    if cfg.prompt_position == 'top' then
      layout.input_row = list_start_row
      layout.list_row = list_start_row + BORDER_SIZE
      layout.list_height = math.max(0, layout.list_height - BORDER_SIZE)
    else
      layout.list_row = list_start_row
      layout.input_row = list_start_row + layout.list_height + 1
    end

    if cfg.preview_position == 'bottom' and layout.preview then
      if cfg.prompt_position == 'top' then
        layout.preview.row = layout.list_row + layout.list_height + 1
      else
        layout.preview.row = layout.input_row + PROMPT_HEIGHT
      end
    end
  end

  -- Section 4: Position debug panel (if enabled)
  if cfg.debug_enabled and preview_enabled and layout.preview then
    if cfg.preview_position == 'left' or cfg.preview_position == 'right' then
      layout.file_info = {
        width = layout.preview.width,
        height = cfg.file_info_height,
        col = layout.preview.col,
        row = layout.preview.row,
      }
      layout.preview.row = layout.preview.row + cfg.file_info_height + SEPARATOR_HEIGHT + 1
      layout.preview.height = math.max(3, layout.preview.height - cfg.file_info_height - SEPARATOR_HEIGHT - 1)
    else
      layout.file_info = {
        width = layout.preview.width,
        height = cfg.file_info_height,
        col = layout.preview.col,
        row = layout.preview.row,
      }
      layout.preview.row = layout.preview.row + cfg.file_info_height + SEPARATOR_HEIGHT + 1
      layout.preview.height = math.max(3, layout.preview.height - cfg.file_info_height - SEPARATOR_HEIGHT - 1)
    end
  end

  return layout
end

if main.config and main.config.preview then preview.setup(main.config.preview) end

M.state = {
  active = false,
  layout = nil,
  input_win = nil,
  input_buf = nil,
  list_win = nil,
  list_buf = nil,
  file_info_win = nil,
  file_info_buf = nil,
  preview_win = nil,
  preview_buf = nil,

  items = {},
  filtered_items = {},
  cursor = 1,
  top = 1,
  query = '',
  item_line_map = {},

  config = nil,

  ns_id = nil,

  last_status_info = nil,

  search_timer = nil,
  search_debounce_ms = 50, -- Debounce delay for search

  last_preview_file = nil,
}

function M.create_ui()
  local config = M.state.config

  if not M.state.ns_id then M.state.ns_id = vim.api.nvim_create_namespace('fff_picker_status') end

  local debug_enabled_in_preview = M.enabled_preview()
    and main.config
    and main.config.debug
    and main.config.debug.show_scores

  local terminal_width = vim.o.columns
  local terminal_height = vim.o.lines

  -- Calculate width and height (support function or number)
  local width_ratio = utils.resolve_config_value(
    config.layout.width,
    terminal_width,
    terminal_height,
    utils.is_valid_ratio,
    0.8,
    'layout.width'
  )
  local height_ratio = utils.resolve_config_value(
    config.layout.height,
    terminal_width,
    terminal_height,
    utils.is_valid_ratio,
    0.8,
    'layout.height'
  )

  local width = math.floor(terminal_width * width_ratio)
  local height = math.floor(terminal_height * height_ratio)
  local col = math.floor((vim.o.columns - width) / 2)
  local row = math.floor((vim.o.lines - height) / 2)

  local prompt_position = get_prompt_position()
  local preview_position = get_preview_position()

  local preview_size_ratio = utils.resolve_config_value(
    config.layout.preview_size,
    terminal_width,
    terminal_height,
    utils.is_valid_ratio,
    0.4,
    'layout.preview_size'
  )

  local layout_config = {
    total_width = width,
    total_height = height,
    start_col = col,
    start_row = row,
    preview_position = preview_position,
    prompt_position = prompt_position,
    debug_enabled = debug_enabled_in_preview,
    preview_width = M.enabled_preview() and math.floor(width * preview_size_ratio) or 0,
    preview_height = M.enabled_preview() and math.floor(height * preview_size_ratio) or 0,
    separator_width = 3,
    file_info_height = debug_enabled_in_preview and 10 or 0,
  }

  local layout = M.calculate_layout_dimensions(layout_config)

  M.state.input_buf = vim.api.nvim_create_buf(false, true)
  vim.api.nvim_buf_set_option(M.state.input_buf, 'bufhidden', 'wipe')

  M.state.list_buf = vim.api.nvim_create_buf(false, true)
  vim.api.nvim_buf_set_option(M.state.list_buf, 'bufhidden', 'wipe')

  if M.enabled_preview() then
    M.state.preview_buf = vim.api.nvim_create_buf(false, true)
    vim.api.nvim_buf_set_option(M.state.preview_buf, 'bufhidden', 'wipe')
  end

  if debug_enabled_in_preview then
    M.state.file_info_buf = vim.api.nvim_create_buf(false, true)
    vim.api.nvim_buf_set_option(M.state.file_info_buf, 'bufhidden', 'wipe')
  else
    M.state.file_info_buf = nil
  end

  -- Create list window with conditional title based on prompt position
  local list_window_config = {
    relative = 'editor',
    width = layout.list_width,
    height = layout.list_height,
    col = layout.list_col,
    row = layout.list_row,
    border = 'single',
    style = 'minimal',
  }

  local title = ' ' .. (M.state.config.title or 'FFFiles') .. ' '
  -- Only add title if prompt is at bottom - when prompt is top, title should be on input
  if prompt_position == 'bottom' then
    list_window_config.title = title
    list_window_config.title_pos = 'left'
  end

  M.state.list_win = vim.api.nvim_open_win(M.state.list_buf, false, list_window_config)

  -- Create file info window if debug enabled
  if debug_enabled_in_preview and layout.file_info then
    M.state.file_info_win = vim.api.nvim_open_win(M.state.file_info_buf, false, {
      relative = 'editor',
      width = layout.file_info.width,
      height = layout.file_info.height,
      col = layout.file_info.col,
      row = layout.file_info.row,
      border = 'single',
      style = 'minimal',
      title = ' File Info ',
      title_pos = 'left',
    })
  else
    M.state.file_info_win = nil
  end

  -- Create preview window
  if M.enabled_preview() and layout.preview then
    M.state.preview_win = vim.api.nvim_open_win(M.state.preview_buf, false, {
      relative = 'editor',
      width = layout.preview.width,
      height = layout.preview.height,
      col = layout.preview.col,
      row = layout.preview.row,
      border = 'single',
      style = 'minimal',
      title = ' Preview ',
      title_pos = 'left',
    })
  end

  -- Create input window with conditional title based on prompt position
  local input_window_config = {
    relative = 'editor',
    width = layout.input_width,
    height = 1,
    col = layout.input_col,
    row = layout.input_row,
    border = 'single',
    style = 'minimal',
  }

  -- Add title if prompt is at top - title appears above the prompt
  if prompt_position == 'top' then
    input_window_config.title = title
    input_window_config.title_pos = 'left'
  end

  M.state.input_win = vim.api.nvim_open_win(M.state.input_buf, false, input_window_config)

  M.setup_buffers()
  M.setup_windows()
  M.setup_keymaps()

  vim.api.nvim_set_current_win(M.state.input_win)

  preview.set_preview_window(M.state.preview_win)

  M.update_results_sync()
  M.clear_preview()
  M.update_status()

  return true
end

--- Setup buffer options
function M.setup_buffers()
  vim.api.nvim_buf_set_option(M.state.input_buf, 'buftype', 'prompt')
  vim.api.nvim_buf_set_option(M.state.input_buf, 'filetype', 'fff_input')
  vim.fn.prompt_setprompt(M.state.input_buf, M.state.config.prompt)

  vim.api.nvim_buf_set_option(M.state.list_buf, 'buftype', 'nofile')
  vim.api.nvim_buf_set_option(M.state.list_buf, 'filetype', 'fff_list')
  vim.api.nvim_buf_set_option(M.state.list_buf, 'modifiable', false)

  if M.state.file_info_buf then
    vim.api.nvim_buf_set_option(M.state.file_info_buf, 'buftype', 'nofile')
    vim.api.nvim_buf_set_option(M.state.file_info_buf, 'filetype', 'fff_file_info')
    vim.api.nvim_buf_set_option(M.state.file_info_buf, 'modifiable', false)
  end

  if M.enabled_preview() then
    vim.api.nvim_buf_set_option(M.state.preview_buf, 'buftype', 'nofile')
    vim.api.nvim_buf_set_option(M.state.preview_buf, 'filetype', 'fff_preview')
    vim.api.nvim_buf_set_option(M.state.preview_buf, 'modifiable', false)
  end
end

--- Setup window options
function M.setup_windows()
  local hl = M.state.config.hl

  vim.api.nvim_win_set_option(M.state.input_win, 'wrap', false)
  vim.api.nvim_win_set_option(M.state.input_win, 'cursorline', false)
  vim.api.nvim_win_set_option(M.state.input_win, 'number', false)
  vim.api.nvim_win_set_option(M.state.input_win, 'relativenumber', false)
  vim.api.nvim_win_set_option(M.state.input_win, 'signcolumn', 'no')
  vim.api.nvim_win_set_option(M.state.input_win, 'foldcolumn', '0')

  vim.api.nvim_win_set_option(M.state.list_win, 'wrap', false)
  vim.api.nvim_win_set_option(M.state.list_win, 'cursorline', false)
  vim.api.nvim_win_set_option(M.state.list_win, 'number', false)
  vim.api.nvim_win_set_option(M.state.list_win, 'relativenumber', false)
  vim.api.nvim_win_set_option(M.state.list_win, 'signcolumn', 'yes:1') -- Enable signcolumn for git status borders
  vim.api.nvim_win_set_option(M.state.list_win, 'foldcolumn', '0')

  if M.enabled_preview() then
    vim.api.nvim_win_set_option(M.state.preview_win, 'wrap', false)
    vim.api.nvim_win_set_option(M.state.preview_win, 'cursorline', false)
    vim.api.nvim_win_set_option(M.state.preview_win, 'number', false)
    vim.api.nvim_win_set_option(M.state.preview_win, 'relativenumber', false)
    vim.api.nvim_win_set_option(M.state.preview_win, 'signcolumn', 'no')
    vim.api.nvim_win_set_option(M.state.preview_win, 'foldcolumn', '0')
  end
end

local function set_keymap(mode, keys, handler, opts)
  local normalized_keys

  if type(keys) == 'string' then
    normalized_keys = { keys }
  elseif type(keys) == 'table' then
    normalized_keys = keys
  else
    normalized_keys = {}
  end

  for _, key in ipairs(normalized_keys) do
    vim.keymap.set(mode, key, handler, opts)
  end
end

function M.setup_keymaps()
  local keymaps = M.state.config.keymaps

  local input_opts = { buffer = M.state.input_buf, noremap = true, silent = true }

  set_keymap('i', keymaps.close, M.close, input_opts)
  set_keymap('i', keymaps.select, M.select, input_opts)
  set_keymap('i', keymaps.select_split, function() M.select('split') end, input_opts)
  set_keymap('i', keymaps.select_vsplit, function() M.select('vsplit') end, input_opts)
  set_keymap('i', keymaps.select_tab, function() M.select('tab') end, input_opts)
  set_keymap('i', keymaps.move_up, M.move_up, input_opts)
  set_keymap('i', keymaps.move_down, M.move_down, input_opts)
  set_keymap('i', keymaps.preview_scroll_up, M.scroll_preview_up, input_opts)
  set_keymap('i', keymaps.preview_scroll_down, M.scroll_preview_down, input_opts)
  set_keymap('i', keymaps.toggle_debug, M.toggle_debug, input_opts)

  local list_opts = { buffer = M.state.list_buf, noremap = true, silent = true }

  set_keymap('n', keymaps.close, M.focus_input_win, list_opts)
  set_keymap('n', keymaps.select, M.select, list_opts)
  set_keymap('n', keymaps.select_split, function() M.select('split') end, list_opts)
  set_keymap('n', keymaps.select_vsplit, function() M.select('vsplit') end, list_opts)
  set_keymap('n', keymaps.select_tab, function() M.select('tab') end, list_opts)
  set_keymap('n', keymaps.move_up, M.move_up, list_opts)
  set_keymap('n', keymaps.move_down, M.move_down, list_opts)
  set_keymap('n', keymaps.preview_scroll_up, M.scroll_preview_up, list_opts)
  set_keymap('n', keymaps.preview_scroll_down, M.scroll_preview_down, list_opts)
  set_keymap('n', keymaps.toggle_debug, M.toggle_debug, list_opts)

  local preview_opts = { buffer = M.state.preview_buf, noremap = true, silent = true }

  set_keymap('n', keymaps.close, M.focus_input_win, preview_opts)
  set_keymap('n', keymaps.select, M.select, preview_opts)
  set_keymap('n', keymaps.select_split, function() M.select('split') end, preview_opts)
  set_keymap('n', keymaps.select_vsplit, function() M.select('vsplit') end, preview_opts)
  set_keymap('n', keymaps.select_tab, function() M.select('tab') end, preview_opts)
  set_keymap('n', keymaps.toggle_debug, M.toggle_debug, preview_opts)

  vim.keymap.set('i', '<C-w>', function()
    local col = vim.fn.col('.') - 1
    local line = vim.fn.getline('.')
    local prompt_len = #M.state.config.prompt

    if col <= prompt_len then return '' end

    local text_part = line:sub(prompt_len + 1, col)
    local after_cursor = line:sub(col + 1)

    local new_text = text_part:gsub('%S*%s*$', '')
    local new_line = M.state.config.prompt .. new_text .. after_cursor
    local new_col = prompt_len + #new_text

    vim.fn.setline('.', new_line)
    vim.fn.cursor(vim.fn.line('.'), new_col + 1)

    return '' -- Return empty string to prevent default <C-w> behavior
  end, input_opts)

  vim.api.nvim_buf_attach(M.state.input_buf, false, {
    on_lines = function()
      vim.schedule(function() M.on_input_change() end)
    end,
  })
end

function M.focus_input_win()
  if not M.state.active then return end
  if not M.state.input_win or not vim.api.nvim_win_is_valid(M.state.input_win) then return end

  vim.api.nvim_set_current_win(M.state.input_win)

  vim.api.nvim_win_call(M.state.input_win, function() vim.cmd('startinsert!') end)
end

function M.toggle_debug()
  local old_debug_state = main.config.debug.show_scores
  main.config.debug.show_scores = not main.config.debug.show_scores
  local status = main.config.debug.show_scores and 'enabled' or 'disabled'
  vim.notify('FFF debug scores ' .. status, vim.log.levels.INFO)

  if old_debug_state ~= main.config.debug.show_scores then
    local current_query = M.state.query
    local current_items = M.state.items
    local current_cursor = M.state.cursor

    M.close()
    M.open()

    M.state.query = current_query
    M.state.items = current_items
    M.state.cursor = current_cursor
    M.render_list()
    M.update_preview()
    M.update_status()

    vim.schedule(function()
      if M.state.active and M.state.input_win then
        vim.api.nvim_set_current_win(M.state.input_win)
        vim.cmd('startinsert!')
      end
    end)
  else
    M.update_results()
  end
end

--- Handle input change
function M.on_input_change()
  if not M.state.active then return end

  local lines = vim.api.nvim_buf_get_lines(M.state.input_buf, 0, -1, false)
  local prompt_len = #M.state.config.prompt
  local query = ''

  if #lines > 1 then
    -- join without any separator because it is a use case for a path copy from the terminal buffer
    local all_text = table.concat(lines, '')
    if all_text:sub(1, prompt_len) == M.state.config.prompt then
      query = all_text:sub(prompt_len + 1)
    else
      query = all_text
    end

    query = query:gsub('\r', ''):match('^%s*(.-)%s*$') or ''

    vim.api.nvim_buf_set_option(M.state.input_buf, 'modifiable', true)
    vim.api.nvim_buf_set_lines(M.state.input_buf, 0, -1, false, { M.state.config.prompt .. query })

    -- Move cursor to end
    vim.schedule(function()
      if M.state.active and M.state.input_win and vim.api.nvim_win_is_valid(M.state.input_win) then
        vim.api.nvim_win_set_cursor(M.state.input_win, { 1, prompt_len + #query })
      end
    end)
  else
    local full_line = lines[1] or ''
    if full_line:sub(1, prompt_len) == M.state.config.prompt then query = full_line:sub(prompt_len + 1) end
  end

  M.state.query = query

  if M.state.search_timer then
    M.state.search_timer:stop()
    M.state.search_timer:close()
    M.state.search_timer = nil
  end

  M.update_results_sync()
end

function M.update_results() M.update_results_sync() end

function M.update_results_sync()
  if not M.state.active then return end

  if not M.state.current_file_cache then
    local current_buf = vim.api.nvim_get_current_buf()
    if current_buf and vim.api.nvim_buf_is_valid(current_buf) then
      local current_file = vim.api.nvim_buf_get_name(current_buf)
      M.state.current_file_cache = (current_file ~= '' and vim.fn.filereadable(current_file) == 1) and current_file
        or nil
    end
  end

  local prompt_position = get_prompt_position()

  -- Calculate dynamic max_results based on visible window height
  local dynamic_max_results = M.state.config.max_results
  if M.state.list_win and vim.api.nvim_win_is_valid(M.state.list_win) then
    local win_height = vim.api.nvim_win_get_height(M.state.list_win)
    dynamic_max_results = win_height
  else
    dynamic_max_results = M.state.config.max_results or 100
  end

  local results = file_picker.search_files(
    M.state.query,
    dynamic_max_results,
    M.state.config.max_threads,
    M.state.current_file_cache,
    prompt_position == 'bottom'
  )

  -- because the actual files could be different even with same count
  M.state.items = results
  M.state.filtered_items = results

  if prompt_position == 'bottom' then
    M.state.cursor = #results > 0 and #results or 1
  else
    M.state.cursor = 1
  end

  M.render_debounced()
end

function M.render_debounced()
  vim.schedule(function()
    if M.state.active then
      M.render_list()
      M.update_preview()
      M.update_status()
    end
  end)
end

local function shrink_path(path, max_width)
  if #path <= max_width then return path end

  local segments = {}
  for segment in path:gmatch('[^/]+') do
    table.insert(segments, segment)
  end

  if #segments <= 2 then
    return path -- Can't shrink further
  end

  local first = segments[1]
  local last = segments[#segments]
  local ellipsis = '../'

  for middle_count = #segments - 2, 1, -1 do
    local middle_parts = {}
    local start_idx = 2
    local end_idx = math.min(start_idx + middle_count - 1, #segments - 1)

    for i = start_idx, end_idx do
      table.insert(middle_parts, segments[i])
    end

    local middle = table.concat(middle_parts, '/')
    if middle_count < #segments - 2 then middle = middle .. ellipsis end

    local result = first .. '/' .. middle .. '/' .. last
    if #result <= max_width then return result end
  end

  return first .. '/' .. ellipsis .. last
end

local function format_file_display(item, max_width)
  local filename = item.name
  local dir_path = item.directory or ''

  if dir_path == '' and item.relative_path then
    local parent_dir = vim.fn.fnamemodify(item.relative_path, ':h')
    if parent_dir ~= '.' and parent_dir ~= '' then dir_path = parent_dir end
  end

  local base_width = #filename + 1 -- filename + " "
  local path_max_width = max_width - base_width

  if dir_path == '' then return filename, '' end
  local display_path = shrink_path(dir_path, path_max_width)

  return filename, display_path
end

function M.render_list()
  if not M.state.active then return end

  local items = M.state.filtered_items
  local max_path_width = main.config.ui and main.config.ui.max_path_width or 80
  local debug_enabled = main.config and main.config.debug and main.config.debug.show_scores
  local win_height = vim.api.nvim_win_get_height(M.state.list_win)
  local win_width = vim.api.nvim_win_get_width(M.state.list_win)
  local display_count = math.min(#items, win_height)
  local empty_lines_needed = 0

  local prompt_position = get_prompt_position()
  local cursor_line = 0
  if #items > 0 then
    if prompt_position == 'bottom' then
      empty_lines_needed = win_height - display_count
      cursor_line = empty_lines_needed + M.state.cursor
    else
      cursor_line = M.state.cursor
    end
    cursor_line = math.max(1, math.min(cursor_line, win_height))
  end

  local padded_lines = {}
  if prompt_position == 'bottom' then
    for _ = 1, empty_lines_needed do
      table.insert(padded_lines, string.rep(' ', win_width + 5))
    end
  end

  local icon_data = {}
  local path_data = {}

  for i = 1, display_count do
    local item = items[i]

    local icon, icon_hl_group = icons.get_icon_display(item.name, item.extension, false)
    icon_data[i] = { icon, icon_hl_group }

    local frecency = ''
<<<<<<< HEAD
    if debug_enabled then
      local total_frecency = (item.total_frecency_score or 0)
      local access_frecency = (item.access_frecency_score or 0)
      local mod_frecency = (item.modification_frecency_score or 0)

      if total_frecency > 0 then
        local indicator = ''
        if mod_frecency >= 6 then
          indicator = '🔥'
        elseif access_frecency >= 4 then
          indicator = '⭐'
        elseif total_frecency >= 3 then
          indicator = '✨'
        elseif total_frecency >= 1 then
          indicator = '•'
        end
        frecency = string.format(' %s%d', indicator, total_frecency)
=======
    local total_frecency = (item.total_frecency_score or 0)
    local access_frecency = (item.access_frecency_score or 0)
    local mod_frecency = (item.modification_frecency_score or 0)

    if total_frecency > 0 and debug_enabled then
      local indicator = ''
      if mod_frecency >= 8 then -- High modification frecency (recently modified git file)
        indicator = '🔥' -- Fire for recently modified
      elseif access_frecency >= 8 then -- High access frecency (recently accessed)
        indicator = '⭐' -- Star for frequently accessed
      elseif total_frecency >= 4 then -- Medium total frecency
        indicator = '✨' -- Sparkle for moderate activity
      elseif total_frecency >= 1 then -- Low frecency
        indicator = '•' -- Dot for minimal activity
>>>>>>> 4e1a94c9
      end
    end

    local current_indicator = item.is_current_file and ' (current)' or ''
    local available_width = math.max(max_path_width - #icon - 1 - #frecency - #current_indicator, 40)

    local filename, dir_path = format_file_display(item, available_width)
    path_data[i] = { filename, dir_path }

    local line = string.format('%s %s %s%s%s', icon, filename, dir_path, frecency, current_indicator)
    if item.is_current_file then line = string.format('\027[90m%s\027[0m', line) end

    local line_len = vim.fn.strdisplaywidth(line)
    local padding = math.max(0, win_width - line_len + 5)
    table.insert(padded_lines, line .. string.rep(' ', padding))
  end

  vim.api.nvim_buf_set_option(M.state.list_buf, 'modifiable', true)
  vim.api.nvim_buf_set_lines(M.state.list_buf, 0, -1, false, padded_lines)
  vim.api.nvim_buf_set_option(M.state.list_buf, 'modifiable', false)

  vim.api.nvim_buf_clear_namespace(M.state.list_buf, M.state.ns_id, 0, -1)

  if #items > 0 and cursor_line > 0 and cursor_line <= win_height then
    vim.api.nvim_win_set_cursor(M.state.list_win, { cursor_line, 0 })

    -- Cursor line highlighting
    vim.api.nvim_buf_add_highlight(
      M.state.list_buf,
      M.state.ns_id,
      M.state.config.hl.active_file,
      cursor_line - 1,
      0,
      -1
    )

    -- Fill remaining width for cursor line
    local current_line = padded_lines[cursor_line] or ''
    local line_len = vim.fn.strdisplaywidth(current_line)
    local remaining_width = math.max(0, win_width - line_len)

    if remaining_width > 0 then
      vim.api.nvim_buf_set_extmark(M.state.list_buf, M.state.ns_id, cursor_line - 1, -1, {
        virt_text = { { string.rep(' ', remaining_width), M.state.config.hl.active_file } },
        virt_text_pos = 'eol',
      })
    end

    for i = 1, display_count do
      local item = items[i]

      local line_idx = empty_lines_needed + i
      local is_cursor_line = line_idx == cursor_line
      local line_content = padded_lines[line_idx]

      if line_content then
        local icon, icon_hl_group = unpack(icon_data[i])
        local filename, dir_path = unpack(path_data[i])

        -- Icon highlighting
        if icon_hl_group and vim.fn.strdisplaywidth(icon) > 0 then
          vim.api.nvim_buf_add_highlight(
            M.state.list_buf,
            M.state.ns_id,
            icon_hl_group,
            line_idx - 1,
            0,
            vim.fn.strdisplaywidth(icon)
          )
        end

        -- Frecency highlighting
        if debug_enabled then
          local star_start, star_end = line_content:find('⭐%d+')
          if star_start then
            vim.api.nvim_buf_add_highlight(
              M.state.list_buf,
              M.state.ns_id,
              M.state.config.hl.frecency,
              line_idx - 1,
              star_start - 1,
              star_end
            )
          end
        end

        local icon_match = line_content:match('^%S+')
        if icon_match and #filename > 0 and #dir_path > 0 then
          local prefix_len = #icon_match + 1 + #filename + 1
          vim.api.nvim_buf_add_highlight(
            M.state.list_buf,
            M.state.ns_id,
            'Comment',
            line_idx - 1,
            prefix_len,
            prefix_len + #dir_path
          )
        end

        local border_char = ' '
        local border_hl = nil

        if item.git_status and git_utils.should_show_border(item.git_status) then
          border_char = git_utils.get_border_char(item.git_status)
          if is_cursor_line then
            border_hl = git_utils.get_border_highlight_selected(item.git_status)
          else
            border_hl = git_utils.get_border_highlight(item.git_status)
          end
        end

        local final_border_hl = border_hl ~= '' and border_hl
          or (is_cursor_line and M.state.config.hl.active_file or '')

        if final_border_hl ~= '' or is_cursor_line then
          vim.api.nvim_buf_set_extmark(M.state.list_buf, M.state.ns_id, line_idx - 1, 0, {
            sign_text = border_char,
            sign_hl_group = final_border_hl ~= '' and final_border_hl or M.state.config.hl.active_file,
            priority = 1000,
          })
        end
      end
    end
  end
end

function M.update_preview()
  if not M.enabled_preview() then return end
  if not M.state.active then return end

  local items = M.state.filtered_items
  if #items == 0 or M.state.cursor > #items then
    M.clear_preview()
    M.state.last_preview_file = nil
    return
  end

  local item = items[M.state.cursor]
  if not item then
    M.clear_preview()
    M.state.last_preview_file = nil
    return
  end

  if M.state.last_preview_file == item.path then return end
  preview.clear()

  M.state.last_preview_file = item.path

  local relative_path = item.relative_path or item.path
  local max_title_width = vim.api.nvim_win_get_width(M.state.preview_win)

  local title
  local target_length = max_title_width

  if #relative_path + 2 <= target_length then
    title = string.format(' %s ', relative_path)
  else
    local available_chars = target_length - 2

    local filename = vim.fn.fnamemodify(relative_path, ':t')
    if available_chars <= 3 then
      title = filename
    else
      if #filename + 5 <= available_chars then
        local normalized_path = vim.fs.normalize(relative_path)
        local path_parts = vim.split(normalized_path, '[/\\]', { plain = false })

        local segments = {}
        for _, part in ipairs(path_parts) do
          if part ~= '' then table.insert(segments, part) end
        end

        local segments_to_show = { filename }
        local current_length = #filename + 4 -- 4 for '../' prefix and spaces

        for i = #segments - 1, 1, -1 do
          local segment = segments[i]
          local new_length = current_length + #segment + 1 -- +1 for '/'

          if new_length <= available_chars then
            table.insert(segments_to_show, 1, segment)
            current_length = new_length
          else
            break
          end
        end

        if #segments_to_show == #segments then
          title = string.format(' %s ', table.concat(segments_to_show, '/'))
        else
          title = string.format(' ../%s ', table.concat(segments_to_show, '/'))
        end
      else
        local truncated_filename = filename:sub(1, available_chars - 3) .. '...'
        title = string.format(' %s ', truncated_filename)
      end
    end
  end

  vim.api.nvim_win_set_config(M.state.preview_win, {
    title = title,
    title_pos = 'left',
  })

  if M.state.file_info_buf then preview.update_file_info_buffer(item, M.state.file_info_buf, M.state.cursor) end

  preview.set_preview_window(M.state.preview_win)
  preview.preview(item.path, M.state.preview_buf)
end

--- Clear preview
function M.clear_preview()
  if not M.state.active then return end
  if not M.enabled_preview() then return end

  vim.api.nvim_win_set_config(M.state.preview_win, {
    title = ' Preview ',
    title_pos = 'left',
  })

  if M.state.file_info_buf then
    vim.api.nvim_buf_set_option(M.state.file_info_buf, 'modifiable', true)
    vim.api.nvim_buf_set_lines(M.state.file_info_buf, 0, -1, false, {
      'File Info Panel',
      '',
      'Select a file to view:',
      '• Comprehensive scoring details',
      '• File size and type information',
      '• Git status integration',
      '• Modification & access timings',
      '• Frecency scoring breakdown',
      '',
      'Navigate: ↑↓ or Ctrl+p/n',
    })
    vim.api.nvim_buf_set_option(M.state.file_info_buf, 'modifiable', false)
  end

  vim.api.nvim_buf_set_option(M.state.preview_buf, 'modifiable', true)
  vim.api.nvim_buf_set_lines(M.state.preview_buf, 0, -1, false, { 'No preview available' })
  vim.api.nvim_buf_set_option(M.state.preview_buf, 'modifiable', false)
end

--- Update status information on the right side of input using virtual text
function M.update_status(progress)
  if not M.state.active or not M.state.ns_id then return end
  local status_info

  if progress and progress.is_scanning then
    status_info = string.format('Indexing files %d', progress.scanned_files_count)
  else
    local search_metadata = file_picker.get_search_metadata()
    if #M.state.query < 2 then
      status_info = string.format('%d', search_metadata.total_files)
    else
      status_info = string.format('%d/%d', search_metadata.total_matched, search_metadata.total_files)
    end
  end

  if status_info == M.state.last_status_info then return end

  M.state.last_status_info = status_info

  vim.api.nvim_buf_clear_namespace(M.state.input_buf, M.state.ns_id, 0, -1)

  local win_width = vim.api.nvim_win_get_width(M.state.input_win)
  local available_width = win_width - 2 -- Account for borders
  local status_len = #status_info

  local col_position = available_width - status_len

  vim.api.nvim_buf_set_extmark(M.state.input_buf, M.state.ns_id, 0, 0, {
    virt_text = { { status_info, 'LineNr' } },
    virt_text_win_col = col_position,
  })
end

function M.move_up()
  if not M.state.active then return end
  if #M.state.filtered_items == 0 then return end

  M.state.cursor = math.max(M.state.cursor - 1, 1)

  M.render_list()
  M.update_preview()
  M.update_status()
end

function M.move_down()
  if not M.state.active then return end
  if #M.state.filtered_items == 0 then return end

  M.state.cursor = math.min(M.state.cursor + 1, #M.state.filtered_items)

  M.render_list()
  M.update_preview()
  M.update_status()
end

--- Scroll preview up by half window height
function M.scroll_preview_up()
  if not M.state.active or not M.state.preview_win then return end

  local win_height = vim.api.nvim_win_get_height(M.state.preview_win)
  local scroll_lines = math.floor(win_height / 2)

  preview.scroll(-scroll_lines)
end

--- Scroll preview down by half window height
function M.scroll_preview_down()
  if not M.state.active or not M.state.preview_win then return end

  local win_height = vim.api.nvim_win_get_height(M.state.preview_win)
  local scroll_lines = math.floor(win_height / 2)

  preview.scroll(scroll_lines)
end

function M.select(action)
  if not M.state.active then return end

  local items = M.state.filtered_items
  if #items == 0 or M.state.cursor > #items then return end

  local item = items[M.state.cursor]
  if not item then return end

  action = action or 'edit'

  local relative_path = vim.fn.fnamemodify(item.path, ':.')
  vim.cmd('stopinsert')
  M.close()

  if action == 'edit' then
    vim.cmd('edit ' .. vim.fn.fnameescape(relative_path))
  elseif action == 'split' then
    vim.cmd('split ' .. vim.fn.fnameescape(relative_path))
  elseif action == 'vsplit' then
    vim.cmd('vsplit ' .. vim.fn.fnameescape(relative_path))
  elseif action == 'tab' then
    vim.cmd('tabedit ' .. vim.fn.fnameescape(relative_path))
  end
end

function M.close()
  if not M.state.active then return end

  vim.cmd('stopinsert')
  M.state.active = false

  local windows = {
    M.state.input_win,
    M.state.list_win,
    M.state.preview_win,
  }

  if M.state.file_info_win then table.insert(windows, M.state.file_info_win) end

  for _, win in ipairs(windows) do
    if win and vim.api.nvim_win_is_valid(win) then vim.api.nvim_win_close(win, true) end
  end

  local buffers = {
    M.state.input_buf,
    M.state.list_buf,
    M.state.file_info_buf,
  }
  if M.enabled_preview() then buffers[#buffers + 1] = M.state.preview_buf end

  for _, buf in ipairs(buffers) do
    if buf and vim.api.nvim_buf_is_valid(buf) then
      vim.api.nvim_buf_clear_namespace(buf, -1, 0, -1)

      if buf == M.state.preview_buf then preview.clear_buffer(buf) end

      vim.api.nvim_buf_delete(buf, { force = true })
    end
  end

  M.state.input_win = nil
  M.state.list_win = nil
  M.state.file_info_win = nil
  M.state.preview_win = nil
  M.state.input_buf = nil
  M.state.list_buf = nil
  M.state.file_info_buf = nil
  M.state.preview_buf = nil
  M.state.items = {}
  M.state.filtered_items = {}
  M.state.cursor = 1
  M.state.query = ''
  M.state.ns_id = nil
  M.state.last_preview_file = nil
  M.state.current_file_cache = nil

  if M.state.search_timer then
    M.state.search_timer:stop()
    M.state.search_timer:close()
    M.state.search_timer = nil
  end
end

function M.open(opts)
  if M.state.active then return end

  if not file_picker.is_initialized() then
    local config = {
      base_path = opts and opts.cwd or vim.fn.getcwd(),
      max_results = 100,
      frecency = {
        enabled = true,
        db_path = vim.fn.stdpath('cache') .. '/fff_nvim',
      },
    }

    if not file_picker.setup(config) then
      vim.notify('Failed to initialize file picker', vim.log.levels.ERROR)
      return
    end
  end

  M.state.config = vim.tbl_deep_extend('force', main.config or {}, opts or {})

  if not M.create_ui() then
    vim.notify('Failed to create picker UI', vim.log.levels.ERROR)
    return
  end

  M.state.active = true
  vim.cmd('startinsert!')

  M.monitor_scan_progress(0)
end

function M.monitor_scan_progress(iteration)
  if not M.state.active then return end

  local progress = file_picker.get_scan_progress()

  if progress.is_scanning then
    M.update_status(progress)

    local timeout
    if iteration < 10 then
      timeout = 100
    elseif iteration < 20 then
      timeout = 300
    else
      timeout = 500
    end

    vim.defer_fn(function() M.monitor_scan_progress(iteration + 1) end, timeout)
  else
    M.update_results()
  end
end

M.enabled_preview = function()
  local preview_state = nil

  if M and M.state and M.state.config then preview_state = M.state.config.preview end
  if not preview_state then return true end

  return preview_state.enabled
end

return M<|MERGE_RESOLUTION|>--- conflicted
+++ resolved
@@ -797,7 +797,6 @@
     icon_data[i] = { icon, icon_hl_group }
 
     local frecency = ''
-<<<<<<< HEAD
     if debug_enabled then
       local total_frecency = (item.total_frecency_score or 0)
       local access_frecency = (item.access_frecency_score or 0)
@@ -815,22 +814,6 @@
           indicator = '•'
         end
         frecency = string.format(' %s%d', indicator, total_frecency)
-=======
-    local total_frecency = (item.total_frecency_score or 0)
-    local access_frecency = (item.access_frecency_score or 0)
-    local mod_frecency = (item.modification_frecency_score or 0)
-
-    if total_frecency > 0 and debug_enabled then
-      local indicator = ''
-      if mod_frecency >= 8 then -- High modification frecency (recently modified git file)
-        indicator = '🔥' -- Fire for recently modified
-      elseif access_frecency >= 8 then -- High access frecency (recently accessed)
-        indicator = '⭐' -- Star for frequently accessed
-      elseif total_frecency >= 4 then -- Medium total frecency
-        indicator = '✨' -- Sparkle for moderate activity
-      elseif total_frecency >= 1 then -- Low frecency
-        indicator = '•' -- Dot for minimal activity
->>>>>>> 4e1a94c9
       end
     end
 
